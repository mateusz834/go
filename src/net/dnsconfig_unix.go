--- conflicted
+++ resolved
@@ -13,31 +13,6 @@
 	"time"
 )
 
-<<<<<<< HEAD
-var (
-	defaultNS   = []string{"127.0.0.1:53", "[::1]:53"}
-	getHostname = os.Hostname // variable for testing
-)
-
-type dnsConfig struct {
-	servers       []string      // server addresses (in host:port form) to use
-	search        []string      // rooted suffixes to append to local name
-	ndots         int           // number of dots in name to trigger absolute lookup
-	timeout       time.Duration // wait before giving up on a query, including retries
-	attempts      int           // lost packets before giving up on server
-	rotate        bool          // round robin among servers
-	unknownOpt    bool          // anything unknown was encountered
-	lookup        []string      // OpenBSD top-level database "lookup" order
-	err           error         // any error that occurs during open of resolv.conf
-	mtime         time.Time     // time of resolv.conf modification
-	soffset       uint32        // used by serverOffset
-	singleRequest bool          // use sequential A and AAAA queries instead of parallel queries
-	useTCP        bool          // force usage of TCP for DNS resolutions
-	trustAD       bool          // add AD flag to queries
-}
-
-=======
->>>>>>> 77da9764
 // See resolv.conf(5) on a Linux machine.
 func dnsReadConfig(filename string) *dnsConfig {
 	conf := &dnsConfig{
@@ -138,14 +113,11 @@
 					// https://www.freebsd.org/cgi/man.cgi?query=resolv.conf&sektion=5&manpath=freebsd-release-ports
 					// https://man.openbsd.org/resolv.conf.5
 					conf.useTCP = true
-<<<<<<< HEAD
 				case s == "trust-ad":
 					conf.trustAD = true
-=======
 				case s == "edns0":
 					// We use EDNS by default.
 					// Ignore this option.
->>>>>>> 77da9764
 				default:
 					conf.unknownOpt = true
 				}
