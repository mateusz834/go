// Copyright 2013 The Go Authors. All rights reserved.
// Use of this source code is governed by a BSD-style
// license that can be found in the LICENSE file.

//go:build unix

package net

import (
	"context"
	"errors"
	"fmt"
	"os"
	"path"
	"reflect"
	"strings"
	"sync"
	"sync/atomic"
	"testing"
	"time"

	"golang.org/x/net/dns/dnsmessage"
)

var goResolver = Resolver{PreferGo: true}

// Test address from 192.0.2.0/24 block, reserved by RFC 5737 for documentation.
var TestAddr = [4]byte{0xc0, 0x00, 0x02, 0x01}

// Test address from 2001:db8::/32 block, reserved by RFC 3849 for documentation.
var TestAddr6 = [16]byte{0x20, 0x01, 0x0d, 0xb8, 0, 0, 0, 0, 0, 0, 0, 0, 0, 0, 0, 1}

func mustNewName(name string) dnsmessage.Name {
	nn, err := dnsmessage.NewName(name)
	if err != nil {
		panic(fmt.Sprint("creating name: ", err))
	}
	return nn
}

func mustQuestion(name string, qtype dnsmessage.Type, class dnsmessage.Class) dnsmessage.Question {
	return dnsmessage.Question{
		Name:  mustNewName(name),
		Type:  qtype,
		Class: class,
	}
}

var dnsTransportFallbackTests = []struct {
	server   string
	question dnsmessage.Question
	timeout  int
	rcode    dnsmessage.RCode
}{
	// Querying "com." with qtype=255 usually makes an answer
	// which requires more than 512 bytes.
	{"8.8.8.8:53", mustQuestion("com.", dnsmessage.TypeALL, dnsmessage.ClassINET), 2, dnsmessage.RCodeSuccess},
	{"8.8.4.4:53", mustQuestion("com.", dnsmessage.TypeALL, dnsmessage.ClassINET), 4, dnsmessage.RCodeSuccess},
}

func TestDNSTransportFallback(t *testing.T) {
	fake := fakeDNSServer{
		rh: func(n, _ string, q dnsmessage.Message, _ time.Time) (dnsmessage.Message, error) {
			r := dnsmessage.Message{
				Header: dnsmessage.Header{
					ID:       q.Header.ID,
					Response: true,
					RCode:    dnsmessage.RCodeSuccess,
				},
				Questions: q.Questions,
			}
			if n == "udp" {
				r.Header.Truncated = true
			}
			return r, nil
		},
	}
	r := Resolver{PreferGo: true, Dial: fake.DialContext}
	for _, tt := range dnsTransportFallbackTests {
		ctx, cancel := context.WithCancel(context.Background())
		defer cancel()
		_, h, err := r.exchange(ctx, tt.server, tt.question, time.Second, useUDPOrTCP, false)
		if err != nil {
			t.Error(err)
			continue
		}
		if h.RCode != tt.rcode {
			t.Errorf("got %v from %v; want %v", h.RCode, tt.server, tt.rcode)
			continue
		}
	}
}

// See RFC 6761 for further information about the reserved, pseudo
// domain names.
var specialDomainNameTests = []struct {
	question dnsmessage.Question
	rcode    dnsmessage.RCode
}{
	// Name resolution APIs and libraries should not recognize the
	// followings as special.
	{mustQuestion("1.0.168.192.in-addr.arpa.", dnsmessage.TypePTR, dnsmessage.ClassINET), dnsmessage.RCodeNameError},
	{mustQuestion("test.", dnsmessage.TypeALL, dnsmessage.ClassINET), dnsmessage.RCodeNameError},
	{mustQuestion("example.com.", dnsmessage.TypeALL, dnsmessage.ClassINET), dnsmessage.RCodeSuccess},

	// Name resolution APIs and libraries should recognize the
	// followings as special and should not send any queries.
	// Though, we test those names here for verifying negative
	// answers at DNS query-response interaction level.
	{mustQuestion("localhost.", dnsmessage.TypeALL, dnsmessage.ClassINET), dnsmessage.RCodeNameError},
	{mustQuestion("invalid.", dnsmessage.TypeALL, dnsmessage.ClassINET), dnsmessage.RCodeNameError},
}

func TestSpecialDomainName(t *testing.T) {
	fake := fakeDNSServer{rh: func(_, _ string, q dnsmessage.Message, _ time.Time) (dnsmessage.Message, error) {
		r := dnsmessage.Message{
			Header: dnsmessage.Header{
				ID:       q.ID,
				Response: true,
			},
			Questions: q.Questions,
		}

		switch q.Questions[0].Name.String() {
		case "example.com.":
			r.Header.RCode = dnsmessage.RCodeSuccess
		default:
			r.Header.RCode = dnsmessage.RCodeNameError
		}

		return r, nil
	}}
	r := Resolver{PreferGo: true, Dial: fake.DialContext}
	server := "8.8.8.8:53"
	for _, tt := range specialDomainNameTests {
		ctx, cancel := context.WithCancel(context.Background())
		defer cancel()
		_, h, err := r.exchange(ctx, server, tt.question, 3*time.Second, useUDPOrTCP, false)
		if err != nil {
			t.Error(err)
			continue
		}
		if h.RCode != tt.rcode {
			t.Errorf("got %v from %v; want %v", h.RCode, server, tt.rcode)
			continue
		}
	}
}

// Issue 13705: don't try to resolve onion addresses, etc
func TestAvoidDNSName(t *testing.T) {
	tests := []struct {
		name  string
		avoid bool
	}{
		{"foo.com", false},
		{"foo.com.", false},

		{"foo.onion.", true},
		{"foo.onion", true},
		{"foo.ONION", true},
		{"foo.ONION.", true},

		// But do resolve *.local address; Issue 16739
		{"foo.local.", false},
		{"foo.local", false},
		{"foo.LOCAL", false},
		{"foo.LOCAL.", false},

		{"", true}, // will be rejected earlier too

		// Without stuff before onion/local, they're fine to
		// use DNS. With a search path,
		// "onion.vegetables.com" can use DNS. Without a
		// search path (or with a trailing dot), the queries
		// are just kinda useless, but don't reveal anything
		// private.
		{"local", false},
		{"onion", false},
		{"local.", false},
		{"onion.", false},
	}
	for _, tt := range tests {
		got := avoidDNS(tt.name)
		if got != tt.avoid {
			t.Errorf("avoidDNS(%q) = %v; want %v", tt.name, got, tt.avoid)
		}
	}
}

var fakeDNSServerSuccessful = fakeDNSServer{rh: func(_, _ string, q dnsmessage.Message, _ time.Time) (dnsmessage.Message, error) {
	r := dnsmessage.Message{
		Header: dnsmessage.Header{
			ID:       q.ID,
			Response: true,
		},
		Questions: q.Questions,
	}
	if len(q.Questions) == 1 && q.Questions[0].Type == dnsmessage.TypeA {
		r.Answers = []dnsmessage.Resource{
			{
				Header: dnsmessage.ResourceHeader{
					Name:   q.Questions[0].Name,
					Type:   dnsmessage.TypeA,
					Class:  dnsmessage.ClassINET,
					Length: 4,
				},
				Body: &dnsmessage.AResource{
					A: TestAddr,
				},
			},
		}
	}
	return r, nil
}}

// Issue 13705: don't try to resolve onion addresses, etc
func TestLookupTorOnion(t *testing.T) {
	defer dnsWaitGroup.Wait()
	r := Resolver{PreferGo: true, Dial: fakeDNSServerSuccessful.DialContext}
	addrs, err := r.LookupIPAddr(context.Background(), "foo.onion")
	if err != nil {
		t.Fatalf("lookup = %v; want nil", err)
	}
	if len(addrs) > 0 {
		t.Errorf("unexpected addresses: %v", addrs)
	}
}

type resolvConfTest struct {
	dir  string
	path string
}

func newResolvConfTest() (*resolvConfTest, error) {
	dir, err := os.MkdirTemp("", "go-resolvconftest")
	if err != nil {
		return nil, err
	}
	conf := &resolvConfTest{
		dir:  dir,
		path: path.Join(dir, "resolv.conf"),
	}
	return conf, nil
}

func (conf *resolvConfTest) write(lines []string) error {
	f, err := os.OpenFile(conf.path, os.O_CREATE|os.O_TRUNC|os.O_WRONLY, 0600)
	if err != nil {
		return err
	}
	if _, err := f.WriteString(strings.Join(lines, "\n")); err != nil {
		f.Close()
		return err
	}
	f.Close()
<<<<<<< HEAD
	if !systemResolv.ChangeFile(conf.path, time.Now().Add(-time.Hour)) {
		return fmt.Errorf("failed to change hosts file to: %v", conf.path)
=======
	return nil
}

func (conf *resolvConfTest) writeAndUpdate(lines []string) error {
	return conf.writeAndUpdateWithLastCheckedTime(lines, time.Now().Add(time.Hour))
}

func (conf *resolvConfTest) writeAndUpdateWithLastCheckedTime(lines []string, lastChecked time.Time) error {
	if err := conf.write(lines); err != nil {
		return err
>>>>>>> aa6240a4
	}
	return conf.forceUpdate(conf.path, lastChecked)
}

func (conf *resolvConfTest) teardown() error {
	if !systemResolv.ChangeFile(resolvConfPath, time.Now()) {
		return fmt.Errorf("failed to change hosts file to: %v", conf.path)
	}
	return os.RemoveAll(conf.dir)
}

var updateResolvConfTests = []struct {
	name    string   // query name
	lines   []string // resolver configuration lines
	servers []string // expected name servers
}{
	{
		name:    "golang.org",
		lines:   []string{"nameserver 8.8.8.8"},
		servers: []string{"8.8.8.8:53"},
	},
	{
		name:    "",
		lines:   nil, // an empty resolv.conf should use defaultNS as name servers
		servers: defaultNS,
	},
	{
		name:    "www.example.com",
		lines:   []string{"nameserver 8.8.4.4"},
		servers: []string{"8.8.4.4:53"},
	},
}

func TestUpdateResolvConf(t *testing.T) {
	defer dnsWaitGroup.Wait()

	r := Resolver{PreferGo: true, Dial: fakeDNSServerSuccessful.DialContext}

	conf, err := newResolvConfTest()
	if err != nil {
		t.Fatal(err)
	}
	defer conf.teardown()

	for i, tt := range updateResolvConfTests {
		if err := conf.writeAndUpdate(tt.lines); err != nil {
			t.Error(err)
			continue
		}
		if tt.name != "" {
			var wg sync.WaitGroup
			const N = 10
			wg.Add(N)
			for j := 0; j < N; j++ {
				go func(name string) {
					defer wg.Done()
					ips, err := r.LookupIPAddr(context.Background(), name)
					if err != nil {
						t.Error(err)
						return
					}
					if len(ips) == 0 {
						t.Errorf("no records for %s", name)
						return
					}
				}(tt.name)
			}
			wg.Wait()
		}
		servers := getSystemResolvConfig().servers
		if !reflect.DeepEqual(servers, tt.servers) {
			t.Errorf("#%d: got %v; want %v", i, servers, tt.servers)
			continue
		}
	}
}

var goLookupIPWithResolverConfigTests = []struct {
	name  string
	lines []string // resolver configuration lines
	error
	a, aaaa bool // whether response contains A, AAAA-record
}{
	// no records, transport timeout
	{
		"jgahvsekduiv9bw4b3qhn4ykdfgj0493iohkrjfhdvhjiu4j",
		[]string{
			"options timeout:1 attempts:1",
			"nameserver 255.255.255.255", // please forgive us for abuse of limited broadcast address
		},
		&DNSError{Name: "jgahvsekduiv9bw4b3qhn4ykdfgj0493iohkrjfhdvhjiu4j", Server: "255.255.255.255:53", IsTimeout: true},
		false, false,
	},

	// no records, non-existent domain
	{
		"jgahvsekduiv9bw4b3qhn4ykdfgj0493iohkrjfhdvhjiu4j",
		[]string{
			"options timeout:3 attempts:1",
			"nameserver 8.8.8.8",
		},
		&DNSError{Name: "jgahvsekduiv9bw4b3qhn4ykdfgj0493iohkrjfhdvhjiu4j", Server: "8.8.8.8:53", IsTimeout: false},
		false, false,
	},

	// a few A records, no AAAA records
	{
		"ipv4.google.com.",
		[]string{
			"nameserver 8.8.8.8",
			"nameserver 2001:4860:4860::8888",
		},
		nil,
		true, false,
	},
	{
		"ipv4.google.com",
		[]string{
			"domain golang.org",
			"nameserver 2001:4860:4860::8888",
			"nameserver 8.8.8.8",
		},
		nil,
		true, false,
	},
	{
		"ipv4.google.com",
		[]string{
			"search x.golang.org y.golang.org",
			"nameserver 2001:4860:4860::8888",
			"nameserver 8.8.8.8",
		},
		nil,
		true, false,
	},

	// no A records, a few AAAA records
	{
		"ipv6.google.com.",
		[]string{
			"nameserver 2001:4860:4860::8888",
			"nameserver 8.8.8.8",
		},
		nil,
		false, true,
	},
	{
		"ipv6.google.com",
		[]string{
			"domain golang.org",
			"nameserver 8.8.8.8",
			"nameserver 2001:4860:4860::8888",
		},
		nil,
		false, true,
	},
	{
		"ipv6.google.com",
		[]string{
			"search x.golang.org y.golang.org",
			"nameserver 8.8.8.8",
			"nameserver 2001:4860:4860::8888",
		},
		nil,
		false, true,
	},

	// both A and AAAA records
	{
		"hostname.as112.net", // see RFC 7534
		[]string{
			"domain golang.org",
			"nameserver 2001:4860:4860::8888",
			"nameserver 8.8.8.8",
		},
		nil,
		true, true,
	},
	{
		"hostname.as112.net", // see RFC 7534
		[]string{
			"search x.golang.org y.golang.org",
			"nameserver 2001:4860:4860::8888",
			"nameserver 8.8.8.8",
		},
		nil,
		true, true,
	},
}

func TestGoLookupIPWithResolverConfig(t *testing.T) {
	defer dnsWaitGroup.Wait()
	fake := fakeDNSServer{rh: func(n, s string, q dnsmessage.Message, _ time.Time) (dnsmessage.Message, error) {
		switch s {
		case "[2001:4860:4860::8888]:53", "8.8.8.8:53":
			break
		default:
			time.Sleep(10 * time.Millisecond)
			return dnsmessage.Message{}, os.ErrDeadlineExceeded
		}
		r := dnsmessage.Message{
			Header: dnsmessage.Header{
				ID:       q.ID,
				Response: true,
			},
			Questions: q.Questions,
		}
		for _, question := range q.Questions {
			switch question.Type {
			case dnsmessage.TypeA:
				switch question.Name.String() {
				case "hostname.as112.net.":
					break
				case "ipv4.google.com.":
					r.Answers = append(r.Answers, dnsmessage.Resource{
						Header: dnsmessage.ResourceHeader{
							Name:   q.Questions[0].Name,
							Type:   dnsmessage.TypeA,
							Class:  dnsmessage.ClassINET,
							Length: 4,
						},
						Body: &dnsmessage.AResource{
							A: TestAddr,
						},
					})
				default:

				}
			case dnsmessage.TypeAAAA:
				switch question.Name.String() {
				case "hostname.as112.net.":
					break
				case "ipv6.google.com.":
					r.Answers = append(r.Answers, dnsmessage.Resource{
						Header: dnsmessage.ResourceHeader{
							Name:   q.Questions[0].Name,
							Type:   dnsmessage.TypeAAAA,
							Class:  dnsmessage.ClassINET,
							Length: 16,
						},
						Body: &dnsmessage.AAAAResource{
							AAAA: TestAddr6,
						},
					})
				}
			}
		}
		return r, nil
	}}
	r := Resolver{PreferGo: true, Dial: fake.DialContext}

	conf, err := newResolvConfTest()
	if err != nil {
		t.Fatal(err)
	}
	defer conf.teardown()

	for _, tt := range goLookupIPWithResolverConfigTests {
		if err := conf.writeAndUpdate(tt.lines); err != nil {
			t.Error(err)
			continue
		}
		addrs, err := r.LookupIPAddr(context.Background(), tt.name)
		if err != nil {
			if err, ok := err.(*DNSError); !ok || tt.error != nil && (err.Name != tt.error.(*DNSError).Name || err.Server != tt.error.(*DNSError).Server || err.IsTimeout != tt.error.(*DNSError).IsTimeout) {
				t.Errorf("got %v; want %v", err, tt.error)
			}
			continue
		}
		if len(addrs) == 0 {
			t.Errorf("no records for %s", tt.name)
		}
		if !tt.a && !tt.aaaa && len(addrs) > 0 {
			t.Errorf("unexpected %v for %s", addrs, tt.name)
		}
		for _, addr := range addrs {
			if !tt.a && addr.IP.To4() != nil {
				t.Errorf("got %v; must not be IPv4 address", addr)
			}
			if !tt.aaaa && addr.IP.To16() != nil && addr.IP.To4() == nil {
				t.Errorf("got %v; must not be IPv6 address", addr)
			}
		}
	}
}

// Test that goLookupIPOrder falls back to the host file when no DNS servers are available.
func TestGoLookupIPOrderFallbackToFile(t *testing.T) {
	defer dnsWaitGroup.Wait()

	fake := fakeDNSServer{rh: func(n, s string, q dnsmessage.Message, tm time.Time) (dnsmessage.Message, error) {
		r := dnsmessage.Message{
			Header: dnsmessage.Header{
				ID:       q.ID,
				Response: true,
			},
			Questions: q.Questions,
		}
		return r, nil
	}}
	r := Resolver{PreferGo: true, Dial: fake.DialContext}

	// Add a config that simulates no dns servers being available.
	conf, err := newResolvConfTest()
	if err != nil {
		t.Fatal(err)
	}
	defer conf.teardown()

	if err := conf.writeAndUpdate([]string{}); err != nil {
		t.Fatal(err)
	}
	// Redirect host file lookups.
	defer func(orig string) { testHookHostsPath = orig }(testHookHostsPath)
	testHookHostsPath = "testdata/hosts"

	for _, order := range []hostLookupOrder{hostLookupFilesDNS, hostLookupDNSFiles} {
		name := fmt.Sprintf("order %v", order)

		// First ensure that we get an error when contacting a non-existent host.
		_, _, err := r.goLookupIPCNAMEOrder(context.Background(), "ip", "notarealhost", order, getSystemResolvConfig())
		if err == nil {
			t.Errorf("%s: expected error while looking up name not in hosts file", name)
			continue
		}

		// Now check that we get an address when the name appears in the hosts file.
		addrs, _, err := r.goLookupIPCNAMEOrder(context.Background(), "ip", "thor", order, getSystemResolvConfig()) // entry is in "testdata/hosts"
		if err != nil {
			t.Errorf("%s: expected to successfully lookup host entry", name)
			continue
		}
		if len(addrs) != 1 {
			t.Errorf("%s: expected exactly one result, but got %v", name, addrs)
			continue
		}
		if got, want := addrs[0].String(), "127.1.1.1"; got != want {
			t.Errorf("%s: address doesn't match expectation. got %v, want %v", name, got, want)
		}
	}
}

// Issue 12712.
// When using search domains, return the error encountered
// querying the original name instead of an error encountered
// querying a generated name.
func TestErrorForOriginalNameWhenSearching(t *testing.T) {
	defer dnsWaitGroup.Wait()

	const fqdn = "doesnotexist.domain"

	conf, err := newResolvConfTest()
	if err != nil {
		t.Fatal(err)
	}
	defer conf.teardown()

	if err := conf.writeAndUpdate([]string{"search servfail"}); err != nil {
		t.Fatal(err)
	}

	fake := fakeDNSServer{rh: func(_, _ string, q dnsmessage.Message, _ time.Time) (dnsmessage.Message, error) {
		r := dnsmessage.Message{
			Header: dnsmessage.Header{
				ID:       q.ID,
				Response: true,
			},
			Questions: q.Questions,
		}

		switch q.Questions[0].Name.String() {
		case fqdn + ".servfail.":
			r.Header.RCode = dnsmessage.RCodeServerFailure
		default:
			r.Header.RCode = dnsmessage.RCodeNameError
		}

		return r, nil
	}}

	cases := []struct {
		strictErrors bool
		wantErr      *DNSError
	}{
		{true, &DNSError{Name: fqdn, Err: "server misbehaving", IsTemporary: true}},
		{false, &DNSError{Name: fqdn, Err: errNoSuchHost.Error(), IsNotFound: true}},
	}
	for _, tt := range cases {
		r := Resolver{PreferGo: true, StrictErrors: tt.strictErrors, Dial: fake.DialContext}
		_, err = r.LookupIPAddr(context.Background(), fqdn)
		if err == nil {
			t.Fatal("expected an error")
		}

		want := tt.wantErr
		if err, ok := err.(*DNSError); !ok || err.Name != want.Name || err.Err != want.Err || err.IsTemporary != want.IsTemporary {
			t.Errorf("got %v; want %v", err, want)
		}
	}
}

// Issue 15434. If a name server gives a lame referral, continue to the next.
func TestIgnoreLameReferrals(t *testing.T) {
	defer dnsWaitGroup.Wait()

	conf, err := newResolvConfTest()
	if err != nil {
		t.Fatal(err)
	}
	defer conf.teardown()

	if err := conf.writeAndUpdate([]string{"nameserver 192.0.2.1", // the one that will give a lame referral
		"nameserver 192.0.2.2"}); err != nil {
		t.Fatal(err)
	}

	fake := fakeDNSServer{rh: func(_, s string, q dnsmessage.Message, _ time.Time) (dnsmessage.Message, error) {
		t.Log(s, q)
		r := dnsmessage.Message{
			Header: dnsmessage.Header{
				ID:       q.ID,
				Response: true,
			},
			Questions: q.Questions,
		}

		if s == "192.0.2.2:53" {
			r.Header.RecursionAvailable = true
			if q.Questions[0].Type == dnsmessage.TypeA {
				r.Answers = []dnsmessage.Resource{
					{
						Header: dnsmessage.ResourceHeader{
							Name:   q.Questions[0].Name,
							Type:   dnsmessage.TypeA,
							Class:  dnsmessage.ClassINET,
							Length: 4,
						},
						Body: &dnsmessage.AResource{
							A: TestAddr,
						},
					},
				}
			}
		}

		return r, nil
	}}
	r := Resolver{PreferGo: true, Dial: fake.DialContext}

	addrs, err := r.LookupIPAddr(context.Background(), "www.golang.org")
	if err != nil {
		t.Fatal(err)
	}

	if got := len(addrs); got != 1 {
		t.Fatalf("got %d addresses, want 1", got)
	}

	if got, want := addrs[0].String(), "192.0.2.1"; got != want {
		t.Fatalf("got address %v, want %v", got, want)
	}
}

func BenchmarkGoLookupIP(b *testing.B) {
	testHookUninstaller.Do(uninstallTestHooks)
	ctx := context.Background()
	b.ReportAllocs()

	for i := 0; i < b.N; i++ {
		goResolver.LookupIPAddr(ctx, "www.example.com")
	}
}

func BenchmarkGoLookupIPNoSuchHost(b *testing.B) {
	testHookUninstaller.Do(uninstallTestHooks)
	ctx := context.Background()
	b.ReportAllocs()

	for i := 0; i < b.N; i++ {
		goResolver.LookupIPAddr(ctx, "some.nonexistent")
	}
}

func BenchmarkGoLookupIPWithBrokenNameServer(b *testing.B) {
	testHookUninstaller.Do(uninstallTestHooks)

	conf, err := newResolvConfTest()
	if err != nil {
		b.Fatal(err)
	}
	defer conf.teardown()

	lines := []string{
		"nameserver 203.0.113.254", // use TEST-NET-3 block, see RFC 5737
		"nameserver 8.8.8.8",
	}
	if err := conf.writeAndUpdate(lines); err != nil {
		b.Fatal(err)
	}
	ctx := context.Background()
	b.ReportAllocs()

	for i := 0; i < b.N; i++ {
		goResolver.LookupIPAddr(ctx, "www.example.com")
	}
}

type fakeDNSServer struct {
	rh        func(n, s string, q dnsmessage.Message, t time.Time) (dnsmessage.Message, error)
	alwaysTCP bool
}

func (server *fakeDNSServer) DialContext(_ context.Context, n, s string) (Conn, error) {
	if server.alwaysTCP || n == "tcp" || n == "tcp4" || n == "tcp6" {
		return &fakeDNSConn{tcp: true, server: server, n: n, s: s}, nil
	}
	return &fakeDNSPacketConn{fakeDNSConn: fakeDNSConn{tcp: false, server: server, n: n, s: s}}, nil
}

type fakeDNSConn struct {
	Conn
	tcp    bool
	server *fakeDNSServer
	n      string
	s      string
	q      dnsmessage.Message
	t      time.Time
	buf    []byte
}

func (f *fakeDNSConn) Close() error {
	return nil
}

func (f *fakeDNSConn) Read(b []byte) (int, error) {
	if len(f.buf) > 0 {
		n := copy(b, f.buf)
		f.buf = f.buf[n:]
		return n, nil
	}

	resp, err := f.server.rh(f.n, f.s, f.q, f.t)
	if err != nil {
		return 0, err
	}

	bb := make([]byte, 2, 514)
	bb, err = resp.AppendPack(bb)
	if err != nil {
		return 0, fmt.Errorf("cannot marshal DNS message: %v", err)
	}

	if f.tcp {
		l := len(bb) - 2
		bb[0] = byte(l >> 8)
		bb[1] = byte(l)
		f.buf = bb
		return f.Read(b)
	}

	bb = bb[2:]
	if len(b) < len(bb) {
		return 0, errors.New("read would fragment DNS message")
	}

	copy(b, bb)
	return len(bb), nil
}

func (f *fakeDNSConn) Write(b []byte) (int, error) {
	if f.tcp && len(b) >= 2 {
		b = b[2:]
	}
	if f.q.Unpack(b) != nil {
		return 0, fmt.Errorf("cannot unmarshal DNS message fake %s (%d)", f.n, len(b))
	}
	return len(b), nil
}

func (f *fakeDNSConn) SetDeadline(t time.Time) error {
	f.t = t
	return nil
}

type fakeDNSPacketConn struct {
	PacketConn
	fakeDNSConn
}

func (f *fakeDNSPacketConn) SetDeadline(t time.Time) error {
	return f.fakeDNSConn.SetDeadline(t)
}

func (f *fakeDNSPacketConn) Close() error {
	return f.fakeDNSConn.Close()
}

// UDP round-tripper algorithm should ignore invalid DNS responses (issue 13281).
func TestIgnoreDNSForgeries(t *testing.T) {
	c, s := Pipe()
	go func() {
		b := make([]byte, maxDNSPacketSize)
		n, err := s.Read(b)
		if err != nil {
			t.Error(err)
			return
		}

		var msg dnsmessage.Message
		if msg.Unpack(b[:n]) != nil {
			t.Error("invalid DNS query:", err)
			return
		}

		s.Write([]byte("garbage DNS response packet"))

		msg.Header.Response = true
		msg.Header.ID++ // make invalid ID

		if b, err = msg.Pack(); err != nil {
			t.Error("failed to pack DNS response:", err)
			return
		}
		s.Write(b)

		msg.Header.ID-- // restore original ID
		msg.Answers = []dnsmessage.Resource{
			{
				Header: dnsmessage.ResourceHeader{
					Name:   mustNewName("www.example.com."),
					Type:   dnsmessage.TypeA,
					Class:  dnsmessage.ClassINET,
					Length: 4,
				},
				Body: &dnsmessage.AResource{
					A: TestAddr,
				},
			},
		}

		b, err = msg.Pack()
		if err != nil {
			t.Error("failed to pack DNS response:", err)
			return
		}
		s.Write(b)
	}()

	msg := dnsmessage.Message{
		Header: dnsmessage.Header{
			ID: 42,
		},
		Questions: []dnsmessage.Question{
			{
				Name:  mustNewName("www.example.com."),
				Type:  dnsmessage.TypeA,
				Class: dnsmessage.ClassINET,
			},
		},
	}

	b, err := msg.Pack()
	if err != nil {
		t.Fatal("Pack failed:", err)
	}

	p, _, err := dnsPacketRoundTrip(c, 42, msg.Questions[0], b)
	if err != nil {
		t.Fatalf("dnsPacketRoundTrip failed: %v", err)
	}

	p.SkipAllQuestions()
	as, err := p.AllAnswers()
	if err != nil {
		t.Fatal("AllAnswers failed:", err)
	}
	if got := as[0].Body.(*dnsmessage.AResource).A; got != TestAddr {
		t.Errorf("got address %v, want %v", got, TestAddr)
	}
}

// Issue 16865. If a name server times out, continue to the next.
func TestRetryTimeout(t *testing.T) {
	defer dnsWaitGroup.Wait()

	conf, err := newResolvConfTest()
	if err != nil {
		t.Fatal(err)
	}
	defer conf.teardown()

	testConf := []string{
		"nameserver 192.0.2.1", // the one that will timeout
		"nameserver 192.0.2.2",
	}
	if err := conf.writeAndUpdate(testConf); err != nil {
		t.Fatal(err)
	}

	var deadline0 time.Time

	fake := fakeDNSServer{rh: func(_, s string, q dnsmessage.Message, deadline time.Time) (dnsmessage.Message, error) {
		t.Log(s, q, deadline)

		if deadline.IsZero() {
			t.Error("zero deadline")
		}

		if s == "192.0.2.1:53" {
			deadline0 = deadline
			time.Sleep(10 * time.Millisecond)
			return dnsmessage.Message{}, os.ErrDeadlineExceeded
		}

		if deadline.Equal(deadline0) {
			t.Error("deadline didn't change")
		}

		return mockTXTResponse(q), nil
	}}
	r := &Resolver{PreferGo: true, Dial: fake.DialContext}

	_, err = r.LookupTXT(context.Background(), "www.golang.org")
	if err != nil {
		t.Fatal(err)
	}

	if deadline0.IsZero() {
		t.Error("deadline0 still zero", deadline0)
	}
}

func TestRotate(t *testing.T) {
	// without rotation, always uses the first server
	testRotate(t, false, []string{"192.0.2.1", "192.0.2.2"}, []string{"192.0.2.1:53", "192.0.2.1:53", "192.0.2.1:53"})

	// with rotation, rotates through back to first
	testRotate(t, true, []string{"192.0.2.1", "192.0.2.2"}, []string{"192.0.2.1:53", "192.0.2.2:53", "192.0.2.1:53"})
}

func testRotate(t *testing.T, rotate bool, nameservers, wantServers []string) {
	defer dnsWaitGroup.Wait()

	conf, err := newResolvConfTest()
	if err != nil {
		t.Fatal(err)
	}
	defer conf.teardown()

	var confLines []string
	for _, ns := range nameservers {
		confLines = append(confLines, "nameserver "+ns)
	}
	if rotate {
		confLines = append(confLines, "options rotate")
	}

	if err := conf.writeAndUpdate(confLines); err != nil {
		t.Fatal(err)
	}

	var usedServers []string
	fake := fakeDNSServer{rh: func(_, s string, q dnsmessage.Message, deadline time.Time) (dnsmessage.Message, error) {
		usedServers = append(usedServers, s)
		return mockTXTResponse(q), nil
	}}
	r := Resolver{PreferGo: true, Dial: fake.DialContext}

	// len(nameservers) + 1 to allow rotation to get back to start
	for i := 0; i < len(nameservers)+1; i++ {
		if _, err := r.LookupTXT(context.Background(), "www.golang.org"); err != nil {
			t.Fatal(err)
		}
	}

	if !reflect.DeepEqual(usedServers, wantServers) {
		t.Errorf("rotate=%t got used servers:\n%v\nwant:\n%v", rotate, usedServers, wantServers)
	}
}

func mockTXTResponse(q dnsmessage.Message) dnsmessage.Message {
	r := dnsmessage.Message{
		Header: dnsmessage.Header{
			ID:                 q.ID,
			Response:           true,
			RecursionAvailable: true,
		},
		Questions: q.Questions,
		Answers: []dnsmessage.Resource{
			{
				Header: dnsmessage.ResourceHeader{
					Name:  q.Questions[0].Name,
					Type:  dnsmessage.TypeTXT,
					Class: dnsmessage.ClassINET,
				},
				Body: &dnsmessage.TXTResource{
					TXT: []string{"ok"},
				},
			},
		},
	}

	return r
}

// Issue 17448. With StrictErrors enabled, temporary errors should make
// LookupIP fail rather than return a partial result.
func TestStrictErrorsLookupIP(t *testing.T) {
	defer dnsWaitGroup.Wait()

	conf, err := newResolvConfTest()
	if err != nil {
		t.Fatal(err)
	}
	defer conf.teardown()

	confData := []string{
		"nameserver 192.0.2.53",
		"search x.golang.org y.golang.org",
	}
	if err := conf.writeAndUpdate(confData); err != nil {
		t.Fatal(err)
	}

	const name = "test-issue19592"
	const server = "192.0.2.53:53"
	const searchX = "test-issue19592.x.golang.org."
	const searchY = "test-issue19592.y.golang.org."
	const ip4 = "192.0.2.1"
	const ip6 = "2001:db8::1"

	type resolveWhichEnum int
	const (
		resolveOK resolveWhichEnum = iota
		resolveOpError
		resolveServfail
		resolveTimeout
	)

	makeTempError := func(err string) error {
		return &DNSError{
			Err:         err,
			Name:        name,
			Server:      server,
			IsTemporary: true,
		}
	}
	makeTimeout := func() error {
		return &DNSError{
			Err:       os.ErrDeadlineExceeded.Error(),
			Name:      name,
			Server:    server,
			IsTimeout: true,
		}
	}
	makeNxDomain := func() error {
		return &DNSError{
			Err:        errNoSuchHost.Error(),
			Name:       name,
			Server:     server,
			IsNotFound: true,
		}
	}

	cases := []struct {
		desc          string
		resolveWhich  func(quest dnsmessage.Question) resolveWhichEnum
		wantStrictErr error
		wantLaxErr    error
		wantIPs       []string
	}{
		{
			desc: "No errors",
			resolveWhich: func(quest dnsmessage.Question) resolveWhichEnum {
				return resolveOK
			},
			wantIPs: []string{ip4, ip6},
		},
		{
			desc: "searchX error fails in strict mode",
			resolveWhich: func(quest dnsmessage.Question) resolveWhichEnum {
				if quest.Name.String() == searchX {
					return resolveTimeout
				}
				return resolveOK
			},
			wantStrictErr: makeTimeout(),
			wantIPs:       []string{ip4, ip6},
		},
		{
			desc: "searchX IPv4-only timeout fails in strict mode",
			resolveWhich: func(quest dnsmessage.Question) resolveWhichEnum {
				if quest.Name.String() == searchX && quest.Type == dnsmessage.TypeA {
					return resolveTimeout
				}
				return resolveOK
			},
			wantStrictErr: makeTimeout(),
			wantIPs:       []string{ip4, ip6},
		},
		{
			desc: "searchX IPv6-only servfail fails in strict mode",
			resolveWhich: func(quest dnsmessage.Question) resolveWhichEnum {
				if quest.Name.String() == searchX && quest.Type == dnsmessage.TypeAAAA {
					return resolveServfail
				}
				return resolveOK
			},
			wantStrictErr: makeTempError("server misbehaving"),
			wantIPs:       []string{ip4, ip6},
		},
		{
			desc: "searchY error always fails",
			resolveWhich: func(quest dnsmessage.Question) resolveWhichEnum {
				if quest.Name.String() == searchY {
					return resolveTimeout
				}
				return resolveOK
			},
			wantStrictErr: makeTimeout(),
			wantLaxErr:    makeNxDomain(), // This one reaches the "test." FQDN.
		},
		{
			desc: "searchY IPv4-only socket error fails in strict mode",
			resolveWhich: func(quest dnsmessage.Question) resolveWhichEnum {
				if quest.Name.String() == searchY && quest.Type == dnsmessage.TypeA {
					return resolveOpError
				}
				return resolveOK
			},
			wantStrictErr: makeTempError("write: socket on fire"),
			wantIPs:       []string{ip6},
		},
		{
			desc: "searchY IPv6-only timeout fails in strict mode",
			resolveWhich: func(quest dnsmessage.Question) resolveWhichEnum {
				if quest.Name.String() == searchY && quest.Type == dnsmessage.TypeAAAA {
					return resolveTimeout
				}
				return resolveOK
			},
			wantStrictErr: makeTimeout(),
			wantIPs:       []string{ip4},
		},
	}

	for i, tt := range cases {
		fake := fakeDNSServer{rh: func(_, s string, q dnsmessage.Message, deadline time.Time) (dnsmessage.Message, error) {
			t.Log(s, q)

			switch tt.resolveWhich(q.Questions[0]) {
			case resolveOK:
				// Handle below.
			case resolveOpError:
				return dnsmessage.Message{}, &OpError{Op: "write", Err: fmt.Errorf("socket on fire")}
			case resolveServfail:
				return dnsmessage.Message{
					Header: dnsmessage.Header{
						ID:       q.ID,
						Response: true,
						RCode:    dnsmessage.RCodeServerFailure,
					},
					Questions: q.Questions,
				}, nil
			case resolveTimeout:
				return dnsmessage.Message{}, os.ErrDeadlineExceeded
			default:
				t.Fatal("Impossible resolveWhich")
			}

			switch q.Questions[0].Name.String() {
			case searchX, name + ".":
				// Return NXDOMAIN to utilize the search list.
				return dnsmessage.Message{
					Header: dnsmessage.Header{
						ID:       q.ID,
						Response: true,
						RCode:    dnsmessage.RCodeNameError,
					},
					Questions: q.Questions,
				}, nil
			case searchY:
				// Return records below.
			default:
				return dnsmessage.Message{}, fmt.Errorf("Unexpected Name: %v", q.Questions[0].Name)
			}

			r := dnsmessage.Message{
				Header: dnsmessage.Header{
					ID:       q.ID,
					Response: true,
				},
				Questions: q.Questions,
			}
			switch q.Questions[0].Type {
			case dnsmessage.TypeA:
				r.Answers = []dnsmessage.Resource{
					{
						Header: dnsmessage.ResourceHeader{
							Name:   q.Questions[0].Name,
							Type:   dnsmessage.TypeA,
							Class:  dnsmessage.ClassINET,
							Length: 4,
						},
						Body: &dnsmessage.AResource{
							A: TestAddr,
						},
					},
				}
			case dnsmessage.TypeAAAA:
				r.Answers = []dnsmessage.Resource{
					{
						Header: dnsmessage.ResourceHeader{
							Name:   q.Questions[0].Name,
							Type:   dnsmessage.TypeAAAA,
							Class:  dnsmessage.ClassINET,
							Length: 16,
						},
						Body: &dnsmessage.AAAAResource{
							AAAA: TestAddr6,
						},
					},
				}
			default:
				return dnsmessage.Message{}, fmt.Errorf("Unexpected Type: %v", q.Questions[0].Type)
			}
			return r, nil
		}}

		for _, strict := range []bool{true, false} {
			r := Resolver{PreferGo: true, StrictErrors: strict, Dial: fake.DialContext}
			ips, err := r.LookupIPAddr(context.Background(), name)

			var wantErr error
			if strict {
				wantErr = tt.wantStrictErr
			} else {
				wantErr = tt.wantLaxErr
			}
			if !reflect.DeepEqual(err, wantErr) {
				t.Errorf("#%d (%s) strict=%v: got err %#v; want %#v", i, tt.desc, strict, err, wantErr)
			}

			gotIPs := map[string]struct{}{}
			for _, ip := range ips {
				gotIPs[ip.String()] = struct{}{}
			}
			wantIPs := map[string]struct{}{}
			if wantErr == nil {
				for _, ip := range tt.wantIPs {
					wantIPs[ip] = struct{}{}
				}
			}
			if !reflect.DeepEqual(gotIPs, wantIPs) {
				t.Errorf("#%d (%s) strict=%v: got ips %v; want %v", i, tt.desc, strict, gotIPs, wantIPs)
			}
		}
	}
}

// Issue 17448. With StrictErrors enabled, temporary errors should make
// LookupTXT stop walking the search list.
func TestStrictErrorsLookupTXT(t *testing.T) {
	defer dnsWaitGroup.Wait()

	conf, err := newResolvConfTest()
	if err != nil {
		t.Fatal(err)
	}
	defer conf.teardown()

	confData := []string{
		"nameserver 192.0.2.53",
		"search x.golang.org y.golang.org",
	}
	if err := conf.writeAndUpdate(confData); err != nil {
		t.Fatal(err)
	}

	const name = "test"
	const server = "192.0.2.53:53"
	const searchX = "test.x.golang.org."
	const searchY = "test.y.golang.org."
	const txt = "Hello World"

	fake := fakeDNSServer{rh: func(_, s string, q dnsmessage.Message, deadline time.Time) (dnsmessage.Message, error) {
		t.Log(s, q)

		switch q.Questions[0].Name.String() {
		case searchX:
			return dnsmessage.Message{}, os.ErrDeadlineExceeded
		case searchY:
			return mockTXTResponse(q), nil
		default:
			return dnsmessage.Message{}, fmt.Errorf("Unexpected Name: %v", q.Questions[0].Name)
		}
	}}

	for _, strict := range []bool{true, false} {
		r := Resolver{StrictErrors: strict, Dial: fake.DialContext}
		p, _, err := r.lookup(context.Background(), name, dnsmessage.TypeTXT, getSystemResolvConfig())
		var wantErr error
		var wantRRs int
		if strict {
			wantErr = &DNSError{
				Err:       os.ErrDeadlineExceeded.Error(),
				Name:      name,
				Server:    server,
				IsTimeout: true,
			}
		} else {
			wantRRs = 1
		}
		if !reflect.DeepEqual(err, wantErr) {
			t.Errorf("strict=%v: got err %#v; want %#v", strict, err, wantErr)
		}
		a, err := p.AllAnswers()
		if err != nil {
			a = nil
		}
		if len(a) != wantRRs {
			t.Errorf("strict=%v: got %v; want %v", strict, len(a), wantRRs)
		}
	}
}

// Test for a race between uninstalling the test hooks and closing a
// socket connection. This used to fail when testing with -race.
func TestDNSGoroutineRace(t *testing.T) {
	defer dnsWaitGroup.Wait()

	fake := fakeDNSServer{rh: func(n, s string, q dnsmessage.Message, t time.Time) (dnsmessage.Message, error) {
		time.Sleep(10 * time.Microsecond)
		return dnsmessage.Message{}, os.ErrDeadlineExceeded
	}}
	r := Resolver{PreferGo: true, Dial: fake.DialContext}

	// The timeout here is less than the timeout used by the server,
	// so the goroutine started to query the (fake) server will hang
	// around after this test is done if we don't call dnsWaitGroup.Wait.
	ctx, cancel := context.WithTimeout(context.Background(), 2*time.Microsecond)
	defer cancel()
	_, err := r.LookupIPAddr(ctx, "where.are.they.now")
	if err == nil {
		t.Fatal("fake DNS lookup unexpectedly succeeded")
	}
}

func lookupWithFake(fake fakeDNSServer, name string, typ dnsmessage.Type) error {
	r := Resolver{PreferGo: true, Dial: fake.DialContext}

	conf := getSystemResolvConfig()

	ctx, cancel := context.WithCancel(context.Background())
	defer cancel()

	_, _, err := r.tryOneName(ctx, conf, name, typ)
	return err
}

// Issue 8434: verify that Temporary returns true on an error when rcode
// is SERVFAIL
func TestIssue8434(t *testing.T) {
	err := lookupWithFake(fakeDNSServer{
		rh: func(n, _ string, q dnsmessage.Message, _ time.Time) (dnsmessage.Message, error) {
			return dnsmessage.Message{
				Header: dnsmessage.Header{
					ID:       q.ID,
					Response: true,
					RCode:    dnsmessage.RCodeServerFailure,
				},
				Questions: q.Questions,
			}, nil
		},
	}, "golang.org.", dnsmessage.TypeALL)
	if err == nil {
		t.Fatal("expected an error")
	}
	if ne, ok := err.(Error); !ok {
		t.Fatalf("err = %#v; wanted something supporting net.Error", err)
	} else if !ne.Temporary() {
		t.Fatalf("Temporary = false for err = %#v; want Temporary == true", err)
	}
	if de, ok := err.(*DNSError); !ok {
		t.Fatalf("err = %#v; wanted a *net.DNSError", err)
	} else if !de.IsTemporary {
		t.Fatalf("IsTemporary = false for err = %#v; want IsTemporary == true", err)
	}
}

func TestIssueNoSuchHostExists(t *testing.T) {
	err := lookupWithFake(fakeDNSServer{
		rh: func(n, _ string, q dnsmessage.Message, _ time.Time) (dnsmessage.Message, error) {
			return dnsmessage.Message{
				Header: dnsmessage.Header{
					ID:       q.ID,
					Response: true,
					RCode:    dnsmessage.RCodeNameError,
				},
				Questions: q.Questions,
			}, nil
		},
	}, "golang.org.", dnsmessage.TypeALL)
	if err == nil {
		t.Fatal("expected an error")
	}
	if _, ok := err.(Error); !ok {
		t.Fatalf("err = %#v; wanted something supporting net.Error", err)
	}
	if de, ok := err.(*DNSError); !ok {
		t.Fatalf("err = %#v; wanted a *net.DNSError", err)
	} else if !de.IsNotFound {
		t.Fatalf("IsNotFound = false for err = %#v; want IsNotFound == true", err)
	}
}

// TestNoSuchHost verifies that tryOneName works correctly when the domain does
// not exist.
//
// Issue 12778: verify that NXDOMAIN without RA bit errors as "no such host"
// and not "server misbehaving"
//
// Issue 25336: verify that NXDOMAIN errors fail fast.
//
// Issue 27525: verify that empty answers fail fast.
func TestNoSuchHost(t *testing.T) {
	tests := []struct {
		name string
		f    func(string, string, dnsmessage.Message, time.Time) (dnsmessage.Message, error)
	}{
		{
			"NXDOMAIN",
			func(n, _ string, q dnsmessage.Message, _ time.Time) (dnsmessage.Message, error) {
				return dnsmessage.Message{
					Header: dnsmessage.Header{
						ID:                 q.ID,
						Response:           true,
						RCode:              dnsmessage.RCodeNameError,
						RecursionAvailable: false,
					},
					Questions: q.Questions,
				}, nil
			},
		},
		{
			"no answers",
			func(n, _ string, q dnsmessage.Message, _ time.Time) (dnsmessage.Message, error) {
				return dnsmessage.Message{
					Header: dnsmessage.Header{
						ID:                 q.ID,
						Response:           true,
						RCode:              dnsmessage.RCodeSuccess,
						RecursionAvailable: false,
						Authoritative:      true,
					},
					Questions: q.Questions,
				}, nil
			},
		},
	}

	for _, test := range tests {
		t.Run(test.name, func(t *testing.T) {
			lookups := 0
			err := lookupWithFake(fakeDNSServer{
				rh: func(n, s string, q dnsmessage.Message, d time.Time) (dnsmessage.Message, error) {
					lookups++
					return test.f(n, s, q, d)
				},
			}, ".", dnsmessage.TypeALL)

			if lookups != 1 {
				t.Errorf("got %d lookups, wanted 1", lookups)
			}

			if err == nil {
				t.Fatal("expected an error")
			}
			de, ok := err.(*DNSError)
			if !ok {
				t.Fatalf("err = %#v; wanted a *net.DNSError", err)
			}
			if de.Err != errNoSuchHost.Error() {
				t.Fatalf("Err = %#v; wanted %q", de.Err, errNoSuchHost.Error())
			}
			if !de.IsNotFound {
				t.Fatalf("IsNotFound = %v wanted true", de.IsNotFound)
			}
		})
	}
}

// Issue 26573: verify that Conns that don't implement PacketConn are treated
// as streams even when udp was requested.
func TestDNSDialTCP(t *testing.T) {
	fake := fakeDNSServer{
		rh: func(n, _ string, q dnsmessage.Message, _ time.Time) (dnsmessage.Message, error) {
			r := dnsmessage.Message{
				Header: dnsmessage.Header{
					ID:       q.Header.ID,
					Response: true,
					RCode:    dnsmessage.RCodeSuccess,
				},
				Questions: q.Questions,
			}
			return r, nil
		},
		alwaysTCP: true,
	}
	r := Resolver{PreferGo: true, Dial: fake.DialContext}
	ctx := context.Background()
	_, _, err := r.exchange(ctx, "0.0.0.0", mustQuestion("com.", dnsmessage.TypeALL, dnsmessage.ClassINET), time.Second, useUDPOrTCP, false)
	if err != nil {
		t.Fatal("exhange failed:", err)
	}
}

// Issue 27763: verify that two strings in one TXT record are concatenated.
func TestTXTRecordTwoStrings(t *testing.T) {
	fake := fakeDNSServer{
		rh: func(n, _ string, q dnsmessage.Message, _ time.Time) (dnsmessage.Message, error) {
			r := dnsmessage.Message{
				Header: dnsmessage.Header{
					ID:       q.Header.ID,
					Response: true,
					RCode:    dnsmessage.RCodeSuccess,
				},
				Questions: q.Questions,
				Answers: []dnsmessage.Resource{
					{
						Header: dnsmessage.ResourceHeader{
							Name:  q.Questions[0].Name,
							Type:  dnsmessage.TypeA,
							Class: dnsmessage.ClassINET,
						},
						Body: &dnsmessage.TXTResource{
							TXT: []string{"string1 ", "string2"},
						},
					},
					{
						Header: dnsmessage.ResourceHeader{
							Name:  q.Questions[0].Name,
							Type:  dnsmessage.TypeA,
							Class: dnsmessage.ClassINET,
						},
						Body: &dnsmessage.TXTResource{
							TXT: []string{"onestring"},
						},
					},
				},
			}
			return r, nil
		},
	}
	r := Resolver{PreferGo: true, Dial: fake.DialContext}
	txt, err := r.lookupTXT(context.Background(), "golang.org")
	if err != nil {
		t.Fatal("LookupTXT failed:", err)
	}
	if want := 2; len(txt) != want {
		t.Fatalf("len(txt), got %d, want %d", len(txt), want)
	}
	if want := "string1 string2"; txt[0] != want {
		t.Errorf("txt[0], got %q, want %q", txt[0], want)
	}
	if want := "onestring"; txt[1] != want {
		t.Errorf("txt[1], got %q, want %q", txt[1], want)
	}
}

// Issue 29644: support single-request resolv.conf option in pure Go resolver.
// The A and AAAA queries will be sent sequentially, not in parallel.
func TestSingleRequestLookup(t *testing.T) {
	defer dnsWaitGroup.Wait()
	var (
		firstcalled int32
		ipv4        int32 = 1
		ipv6        int32 = 2
	)
	fake := fakeDNSServer{rh: func(n, s string, q dnsmessage.Message, _ time.Time) (dnsmessage.Message, error) {
		r := dnsmessage.Message{
			Header: dnsmessage.Header{
				ID:       q.ID,
				Response: true,
			},
			Questions: q.Questions,
		}
		for _, question := range q.Questions {
			switch question.Type {
			case dnsmessage.TypeA:
				if question.Name.String() == "slowipv4.example.net." {
					time.Sleep(10 * time.Millisecond)
				}
				if !atomic.CompareAndSwapInt32(&firstcalled, 0, ipv4) {
					t.Errorf("the A query was received after the AAAA query !")
				}
				r.Answers = append(r.Answers, dnsmessage.Resource{
					Header: dnsmessage.ResourceHeader{
						Name:   q.Questions[0].Name,
						Type:   dnsmessage.TypeA,
						Class:  dnsmessage.ClassINET,
						Length: 4,
					},
					Body: &dnsmessage.AResource{
						A: TestAddr,
					},
				})
			case dnsmessage.TypeAAAA:
				atomic.CompareAndSwapInt32(&firstcalled, 0, ipv6)
				r.Answers = append(r.Answers, dnsmessage.Resource{
					Header: dnsmessage.ResourceHeader{
						Name:   q.Questions[0].Name,
						Type:   dnsmessage.TypeAAAA,
						Class:  dnsmessage.ClassINET,
						Length: 16,
					},
					Body: &dnsmessage.AAAAResource{
						AAAA: TestAddr6,
					},
				})
			}
		}
		return r, nil
	}}
	r := Resolver{PreferGo: true, Dial: fake.DialContext}

	conf, err := newResolvConfTest()
	if err != nil {
		t.Fatal(err)
	}
	defer conf.teardown()
	if err := conf.writeAndUpdate([]string{"options single-request"}); err != nil {
		t.Fatal(err)
	}
	for _, name := range []string{"hostname.example.net", "slowipv4.example.net"} {
		firstcalled = 0
		_, err := r.LookupIPAddr(context.Background(), name)
		if err != nil {
			t.Error(err)
		}
	}
}

// Issue 29358. Add configuration knob to force TCP-only DNS requests in the pure Go resolver.
func TestDNSUseTCP(t *testing.T) {
	fake := fakeDNSServer{
		rh: func(n, _ string, q dnsmessage.Message, _ time.Time) (dnsmessage.Message, error) {
			r := dnsmessage.Message{
				Header: dnsmessage.Header{
					ID:       q.Header.ID,
					Response: true,
					RCode:    dnsmessage.RCodeSuccess,
				},
				Questions: q.Questions,
			}
			if n == "udp" {
				t.Fatal("udp protocol was used instead of tcp")
			}
			return r, nil
		},
	}
	r := Resolver{PreferGo: true, Dial: fake.DialContext}
	ctx, cancel := context.WithCancel(context.Background())
	defer cancel()
	_, _, err := r.exchange(ctx, "0.0.0.0", mustQuestion("com.", dnsmessage.TypeALL, dnsmessage.ClassINET), time.Second, useTCPOnly, false)
	if err != nil {
		t.Fatal("exchange failed:", err)
	}
}

// Issue 34660: PTR response with non-PTR answers should ignore non-PTR
func TestPTRandNonPTR(t *testing.T) {
	fake := fakeDNSServer{
		rh: func(n, _ string, q dnsmessage.Message, _ time.Time) (dnsmessage.Message, error) {
			r := dnsmessage.Message{
				Header: dnsmessage.Header{
					ID:       q.Header.ID,
					Response: true,
					RCode:    dnsmessage.RCodeSuccess,
				},
				Questions: q.Questions,
				Answers: []dnsmessage.Resource{
					{
						Header: dnsmessage.ResourceHeader{
							Name:  q.Questions[0].Name,
							Type:  dnsmessage.TypePTR,
							Class: dnsmessage.ClassINET,
						},
						Body: &dnsmessage.PTRResource{
							PTR: dnsmessage.MustNewName("golang.org."),
						},
					},
					{
						Header: dnsmessage.ResourceHeader{
							Name:  q.Questions[0].Name,
							Type:  dnsmessage.TypeTXT,
							Class: dnsmessage.ClassINET,
						},
						Body: &dnsmessage.TXTResource{
							TXT: []string{"PTR 8 6 60 ..."}, // fake RRSIG
						},
					},
				},
			}
			return r, nil
		},
	}
	r := Resolver{PreferGo: true, Dial: fake.DialContext}
	names, err := r.lookupAddr(context.Background(), "192.0.2.123")
	if err != nil {
		t.Fatalf("LookupAddr: %v", err)
	}
	if want := []string{"golang.org."}; !reflect.DeepEqual(names, want) {
		t.Errorf("names = %q; want %q", names, want)
	}
}

func TestCVE202133195(t *testing.T) {
	fake := fakeDNSServer{
		rh: func(n, _ string, q dnsmessage.Message, _ time.Time) (dnsmessage.Message, error) {
			r := dnsmessage.Message{
				Header: dnsmessage.Header{
					ID:                 q.Header.ID,
					Response:           true,
					RCode:              dnsmessage.RCodeSuccess,
					RecursionAvailable: true,
				},
				Questions: q.Questions,
			}
			switch q.Questions[0].Type {
			case dnsmessage.TypeCNAME:
				r.Answers = []dnsmessage.Resource{}
			case dnsmessage.TypeA: // CNAME lookup uses a A/AAAA as a proxy
				r.Answers = append(r.Answers,
					dnsmessage.Resource{
						Header: dnsmessage.ResourceHeader{
							Name:   dnsmessage.MustNewName("<html>.golang.org."),
							Type:   dnsmessage.TypeA,
							Class:  dnsmessage.ClassINET,
							Length: 4,
						},
						Body: &dnsmessage.AResource{
							A: TestAddr,
						},
					},
				)
			case dnsmessage.TypeSRV:
				n := q.Questions[0].Name
				if n.String() == "_hdr._tcp.golang.org." {
					n = dnsmessage.MustNewName("<html>.golang.org.")
				}
				r.Answers = append(r.Answers,
					dnsmessage.Resource{
						Header: dnsmessage.ResourceHeader{
							Name:   n,
							Type:   dnsmessage.TypeSRV,
							Class:  dnsmessage.ClassINET,
							Length: 4,
						},
						Body: &dnsmessage.SRVResource{
							Target: dnsmessage.MustNewName("<html>.golang.org."),
						},
					},
					dnsmessage.Resource{
						Header: dnsmessage.ResourceHeader{
							Name:   n,
							Type:   dnsmessage.TypeSRV,
							Class:  dnsmessage.ClassINET,
							Length: 4,
						},
						Body: &dnsmessage.SRVResource{
							Target: dnsmessage.MustNewName("good.golang.org."),
						},
					},
				)
			case dnsmessage.TypeMX:
				r.Answers = append(r.Answers,
					dnsmessage.Resource{
						Header: dnsmessage.ResourceHeader{
							Name:   dnsmessage.MustNewName("<html>.golang.org."),
							Type:   dnsmessage.TypeMX,
							Class:  dnsmessage.ClassINET,
							Length: 4,
						},
						Body: &dnsmessage.MXResource{
							MX: dnsmessage.MustNewName("<html>.golang.org."),
						},
					},
					dnsmessage.Resource{
						Header: dnsmessage.ResourceHeader{
							Name:   dnsmessage.MustNewName("good.golang.org."),
							Type:   dnsmessage.TypeMX,
							Class:  dnsmessage.ClassINET,
							Length: 4,
						},
						Body: &dnsmessage.MXResource{
							MX: dnsmessage.MustNewName("good.golang.org."),
						},
					},
				)
			case dnsmessage.TypeNS:
				r.Answers = append(r.Answers,
					dnsmessage.Resource{
						Header: dnsmessage.ResourceHeader{
							Name:   dnsmessage.MustNewName("<html>.golang.org."),
							Type:   dnsmessage.TypeNS,
							Class:  dnsmessage.ClassINET,
							Length: 4,
						},
						Body: &dnsmessage.NSResource{
							NS: dnsmessage.MustNewName("<html>.golang.org."),
						},
					},
					dnsmessage.Resource{
						Header: dnsmessage.ResourceHeader{
							Name:   dnsmessage.MustNewName("good.golang.org."),
							Type:   dnsmessage.TypeNS,
							Class:  dnsmessage.ClassINET,
							Length: 4,
						},
						Body: &dnsmessage.NSResource{
							NS: dnsmessage.MustNewName("good.golang.org."),
						},
					},
				)
			case dnsmessage.TypePTR:
				r.Answers = append(r.Answers,
					dnsmessage.Resource{
						Header: dnsmessage.ResourceHeader{
							Name:   dnsmessage.MustNewName("<html>.golang.org."),
							Type:   dnsmessage.TypePTR,
							Class:  dnsmessage.ClassINET,
							Length: 4,
						},
						Body: &dnsmessage.PTRResource{
							PTR: dnsmessage.MustNewName("<html>.golang.org."),
						},
					},
					dnsmessage.Resource{
						Header: dnsmessage.ResourceHeader{
							Name:   dnsmessage.MustNewName("good.golang.org."),
							Type:   dnsmessage.TypePTR,
							Class:  dnsmessage.ClassINET,
							Length: 4,
						},
						Body: &dnsmessage.PTRResource{
							PTR: dnsmessage.MustNewName("good.golang.org."),
						},
					},
				)
			}
			return r, nil
		},
	}

	r := Resolver{PreferGo: true, Dial: fake.DialContext}
	// Change the default resolver to match our manipulated resolver
	originalDefault := DefaultResolver
	DefaultResolver = &r
	defer func() { DefaultResolver = originalDefault }()
	// Redirect host file lookups.
	defer func(orig string) { testHookHostsPath = orig }(testHookHostsPath)
	testHookHostsPath = "testdata/hosts"

	tests := []struct {
		name string
		f    func(*testing.T)
	}{
		{
			name: "CNAME",
			f: func(t *testing.T) {
				expectedErr := &DNSError{Err: errMalformedDNSRecordsDetail, Name: "golang.org"}
				_, err := r.LookupCNAME(context.Background(), "golang.org")
				if err.Error() != expectedErr.Error() {
					t.Fatalf("unexpected error: %s", err)
				}
				_, err = LookupCNAME("golang.org")
				if err.Error() != expectedErr.Error() {
					t.Fatalf("unexpected error: %s", err)
				}
			},
		},
		{
			name: "SRV (bad record)",
			f: func(t *testing.T) {
				expected := []*SRV{
					{
						Target: "good.golang.org.",
					},
				}
				expectedErr := &DNSError{Err: errMalformedDNSRecordsDetail, Name: "golang.org"}
				_, records, err := r.LookupSRV(context.Background(), "target", "tcp", "golang.org")
				if err.Error() != expectedErr.Error() {
					t.Fatalf("unexpected error: %s", err)
				}
				if !reflect.DeepEqual(records, expected) {
					t.Error("Unexpected record set")
				}
				_, records, err = LookupSRV("target", "tcp", "golang.org")
				if err.Error() != expectedErr.Error() {
					t.Errorf("unexpected error: %s", err)
				}
				if !reflect.DeepEqual(records, expected) {
					t.Error("Unexpected record set")
				}
			},
		},
		{
			name: "SRV (bad header)",
			f: func(t *testing.T) {
				_, _, err := r.LookupSRV(context.Background(), "hdr", "tcp", "golang.org.")
				if expected := "lookup golang.org.: SRV header name is invalid"; err == nil || err.Error() != expected {
					t.Errorf("Resolver.LookupSRV returned unexpected error, got %q, want %q", err, expected)
				}
				_, _, err = LookupSRV("hdr", "tcp", "golang.org.")
				if expected := "lookup golang.org.: SRV header name is invalid"; err == nil || err.Error() != expected {
					t.Errorf("LookupSRV returned unexpected error, got %q, want %q", err, expected)
				}
			},
		},
		{
			name: "MX",
			f: func(t *testing.T) {
				expected := []*MX{
					{
						Host: "good.golang.org.",
					},
				}
				expectedErr := &DNSError{Err: errMalformedDNSRecordsDetail, Name: "golang.org"}
				records, err := r.LookupMX(context.Background(), "golang.org")
				if err.Error() != expectedErr.Error() {
					t.Fatalf("unexpected error: %s", err)
				}
				if !reflect.DeepEqual(records, expected) {
					t.Error("Unexpected record set")
				}
				records, err = LookupMX("golang.org")
				if err.Error() != expectedErr.Error() {
					t.Fatalf("unexpected error: %s", err)
				}
				if !reflect.DeepEqual(records, expected) {
					t.Error("Unexpected record set")
				}
			},
		},
		{
			name: "NS",
			f: func(t *testing.T) {
				expected := []*NS{
					{
						Host: "good.golang.org.",
					},
				}
				expectedErr := &DNSError{Err: errMalformedDNSRecordsDetail, Name: "golang.org"}
				records, err := r.LookupNS(context.Background(), "golang.org")
				if err.Error() != expectedErr.Error() {
					t.Fatalf("unexpected error: %s", err)
				}
				if !reflect.DeepEqual(records, expected) {
					t.Error("Unexpected record set")
				}
				records, err = LookupNS("golang.org")
				if err.Error() != expectedErr.Error() {
					t.Fatalf("unexpected error: %s", err)
				}
				if !reflect.DeepEqual(records, expected) {
					t.Error("Unexpected record set")
				}
			},
		},
		{
			name: "Addr",
			f: func(t *testing.T) {
				expected := []string{"good.golang.org."}
				expectedErr := &DNSError{Err: errMalformedDNSRecordsDetail, Name: "192.0.2.42"}
				records, err := r.LookupAddr(context.Background(), "192.0.2.42")
				if err.Error() != expectedErr.Error() {
					t.Fatalf("unexpected error: %s", err)
				}
				if !reflect.DeepEqual(records, expected) {
					t.Error("Unexpected record set")
				}
				records, err = LookupAddr("192.0.2.42")
				if err.Error() != expectedErr.Error() {
					t.Fatalf("unexpected error: %s", err)
				}
				if !reflect.DeepEqual(records, expected) {
					t.Error("Unexpected record set")
				}
			},
		},
	}

	for _, tc := range tests {
		t.Run(tc.name, tc.f)
	}

}

func TestNullMX(t *testing.T) {
	fake := fakeDNSServer{
		rh: func(n, _ string, q dnsmessage.Message, _ time.Time) (dnsmessage.Message, error) {
			r := dnsmessage.Message{
				Header: dnsmessage.Header{
					ID:       q.Header.ID,
					Response: true,
					RCode:    dnsmessage.RCodeSuccess,
				},
				Questions: q.Questions,
				Answers: []dnsmessage.Resource{
					{
						Header: dnsmessage.ResourceHeader{
							Name:  q.Questions[0].Name,
							Type:  dnsmessage.TypeMX,
							Class: dnsmessage.ClassINET,
						},
						Body: &dnsmessage.MXResource{
							MX: dnsmessage.MustNewName("."),
						},
					},
				},
			}
			return r, nil
		},
	}
	r := Resolver{PreferGo: true, Dial: fake.DialContext}
	rrset, err := r.LookupMX(context.Background(), "golang.org")
	if err != nil {
		t.Fatalf("LookupMX: %v", err)
	}
	if want := []*MX{&MX{Host: "."}}; !reflect.DeepEqual(rrset, want) {
		records := []string{}
		for _, rr := range rrset {
			records = append(records, fmt.Sprintf("%v", rr))
		}
		t.Errorf("records = [%v]; want [%v]", strings.Join(records, " "), want[0])
	}
}

func TestRootNS(t *testing.T) {
	// See https://golang.org/issue/45715.
	fake := fakeDNSServer{
		rh: func(n, _ string, q dnsmessage.Message, _ time.Time) (dnsmessage.Message, error) {
			r := dnsmessage.Message{
				Header: dnsmessage.Header{
					ID:       q.Header.ID,
					Response: true,
					RCode:    dnsmessage.RCodeSuccess,
				},
				Questions: q.Questions,
				Answers: []dnsmessage.Resource{
					{
						Header: dnsmessage.ResourceHeader{
							Name:  q.Questions[0].Name,
							Type:  dnsmessage.TypeNS,
							Class: dnsmessage.ClassINET,
						},
						Body: &dnsmessage.NSResource{
							NS: dnsmessage.MustNewName("i.root-servers.net."),
						},
					},
				},
			}
			return r, nil
		},
	}
	r := Resolver{PreferGo: true, Dial: fake.DialContext}
	rrset, err := r.LookupNS(context.Background(), ".")
	if err != nil {
		t.Fatalf("LookupNS: %v", err)
	}
	if want := []*NS{&NS{Host: "i.root-servers.net."}}; !reflect.DeepEqual(rrset, want) {
		records := []string{}
		for _, rr := range rrset {
			records = append(records, fmt.Sprintf("%v", rr))
		}
		t.Errorf("records = [%v]; want [%v]", strings.Join(records, " "), want[0])
	}
}

// Test that we advertise support for a larger DNS packet size.
// This isn't a great test as it just tests the dnsmessage package
// against itself.
func TestDNSPacketSize(t *testing.T) {
	fake := fakeDNSServer{
		rh: func(_, _ string, q dnsmessage.Message, _ time.Time) (dnsmessage.Message, error) {
			if len(q.Additionals) == 0 {
				t.Error("missing EDNS record")
			} else if opt, ok := q.Additionals[0].Body.(*dnsmessage.OPTResource); !ok {
				t.Errorf("additional record type %T, expected OPTResource", q.Additionals[0])
			} else if len(opt.Options) != 0 {
				t.Errorf("found %d Options, expected none", len(opt.Options))
			} else {
				got := int(q.Additionals[0].Header.Class)
				t.Logf("EDNS packet size == %d", got)
				if got != maxDNSPacketSize {
					t.Errorf("EDNS packet size == %d, want %d", got, maxDNSPacketSize)
				}
			}

			// Hand back a dummy answer to verify that
			// LookupIPAddr completes.
			r := dnsmessage.Message{
				Header: dnsmessage.Header{
					ID:       q.Header.ID,
					Response: true,
					RCode:    dnsmessage.RCodeSuccess,
				},
				Questions: q.Questions,
			}
			if q.Questions[0].Type == dnsmessage.TypeA {
				r.Answers = []dnsmessage.Resource{
					{
						Header: dnsmessage.ResourceHeader{
							Name:   q.Questions[0].Name,
							Type:   dnsmessage.TypeA,
							Class:  dnsmessage.ClassINET,
							Length: 4,
						},
						Body: &dnsmessage.AResource{
							A: TestAddr,
						},
					},
				}
			}
			return r, nil
		},
	}

	r := &Resolver{PreferGo: true, Dial: fake.DialContext}
	if _, err := r.LookupIPAddr(context.Background(), "go.dev"); err != nil {
		t.Errorf("lookup failed: %v", err)
	}
}

func TestLongDNSNames(t *testing.T) {
	const longDNSsuffix = ".go.dev."
	const longDNSsuffixNoEndingDot = ".go.dev"

	var longDNSPrefix = strings.Repeat("verylongdomainlabel.", 20)

	var longDNSNamesTests = []struct {
		req  string
		fail bool
	}{
		{req: longDNSPrefix[:255-len(longDNSsuffix)] + longDNSsuffix, fail: true},
		{req: longDNSPrefix[:254-len(longDNSsuffix)] + longDNSsuffix},
		{req: longDNSPrefix[:253-len(longDNSsuffix)] + longDNSsuffix},

		{req: longDNSPrefix[:253-len(longDNSsuffixNoEndingDot)] + longDNSsuffixNoEndingDot},
		{req: longDNSPrefix[:254-len(longDNSsuffixNoEndingDot)] + longDNSsuffixNoEndingDot, fail: true},
	}

	fake := fakeDNSServer{
		rh: func(_, _ string, q dnsmessage.Message, _ time.Time) (dnsmessage.Message, error) {
			r := dnsmessage.Message{
				Header: dnsmessage.Header{
					ID:       q.Header.ID,
					Response: true,
					RCode:    dnsmessage.RCodeSuccess,
				},
				Questions: q.Questions,
				Answers: []dnsmessage.Resource{
					{
						Header: dnsmessage.ResourceHeader{
							Name:  q.Questions[0].Name,
							Type:  q.Questions[0].Type,
							Class: dnsmessage.ClassINET,
						},
					},
				},
			}

			switch q.Questions[0].Type {
			case dnsmessage.TypeA:
				r.Answers[0].Body = &dnsmessage.AResource{A: TestAddr}
			case dnsmessage.TypeAAAA:
				r.Answers[0].Body = &dnsmessage.AAAAResource{AAAA: TestAddr6}
			case dnsmessage.TypeTXT:
				r.Answers[0].Body = &dnsmessage.TXTResource{TXT: []string{"."}}
			case dnsmessage.TypeMX:
				r.Answers[0].Body = &dnsmessage.MXResource{
					MX: dnsmessage.MustNewName("go.dev."),
				}
			case dnsmessage.TypeNS:
				r.Answers[0].Body = &dnsmessage.NSResource{
					NS: dnsmessage.MustNewName("go.dev."),
				}
			case dnsmessage.TypeSRV:
				r.Answers[0].Body = &dnsmessage.SRVResource{
					Target: dnsmessage.MustNewName("go.dev."),
				}
			default:
				panic("unknown dnsmessage type")
			}

			return r, nil
		},
	}

	r := &Resolver{PreferGo: true, Dial: fake.DialContext}

	methodTests := []string{"CNAME", "Host", "IP", "IPAddr", "MX", "NS", "NetIP", "SRV", "TXT"}
	query := func(t string, req string) error {
		switch t {
		case "CNAME":
			_, err := r.LookupCNAME(context.Background(), req)
			return err
		case "Host":
			_, err := r.LookupHost(context.Background(), req)
			return err
		case "IP":
			_, err := r.LookupIP(context.Background(), "ip", req)
			return err
		case "IPAddr":
			_, err := r.LookupIPAddr(context.Background(), req)
			return err
		case "MX":
			_, err := r.LookupMX(context.Background(), req)
			return err
		case "NS":
			_, err := r.LookupNS(context.Background(), req)
			return err
		case "NetIP":
			_, err := r.LookupNetIP(context.Background(), "ip", req)
			return err
		case "SRV":
			const service = "service"
			const proto = "proto"
			req = req[len(service)+len(proto)+4:]
			_, _, err := r.LookupSRV(context.Background(), service, proto, req)
			return err
		case "TXT":
			_, err := r.LookupTXT(context.Background(), req)
			return err
		}
		panic("unknown query method")
	}

	for i, v := range longDNSNamesTests {
		for _, testName := range methodTests {
			err := query(testName, v.req)
			if v.fail {
				if err == nil {
					t.Errorf("%v: Lookup%v: unexpected success", i, testName)
					break
				}

				expectedErr := DNSError{Err: errNoSuchHost.Error(), Name: v.req, IsNotFound: true}
				var dnsErr *DNSError
				errors.As(err, &dnsErr)
				if dnsErr == nil || *dnsErr != expectedErr {
					t.Errorf("%v: Lookup%v: unexpected error: %v", i, testName, err)
				}
				break
			}
			if err != nil {
				t.Errorf("%v: Lookup%v: unexpected error: %v", i, testName, err)
			}
		}
	}
}

func TestDNSTrustAD(t *testing.T) {
	fake := fakeDNSServer{
		rh: func(_, _ string, q dnsmessage.Message, _ time.Time) (dnsmessage.Message, error) {
			if q.Questions[0].Name.String() == "notrustad.go.dev." && q.Header.AuthenticData {
				t.Error("unexpected AD bit")
			}

			if q.Questions[0].Name.String() == "trustad.go.dev." && !q.Header.AuthenticData {
				t.Error("expected AD bit")
			}

			r := dnsmessage.Message{
				Header: dnsmessage.Header{
					ID:       q.Header.ID,
					Response: true,
					RCode:    dnsmessage.RCodeSuccess,
				},
				Questions: q.Questions,
			}
			if q.Questions[0].Type == dnsmessage.TypeA {
				r.Answers = []dnsmessage.Resource{
					{
						Header: dnsmessage.ResourceHeader{
							Name:   q.Questions[0].Name,
							Type:   dnsmessage.TypeA,
							Class:  dnsmessage.ClassINET,
							Length: 4,
						},
						Body: &dnsmessage.AResource{
							A: TestAddr,
						},
					},
				}
			}

			return r, nil
		}}

	r := &Resolver{PreferGo: true, Dial: fake.DialContext}

	conf, err := newResolvConfTest()
	if err != nil {
		t.Fatal(err)
	}
	defer conf.teardown()

	err = conf.writeAndUpdate([]string{"nameserver 127.0.0.1"})
	if err != nil {
		t.Fatal(err)
	}

	if _, err := r.LookupIPAddr(context.Background(), "notrustad.go.dev"); err != nil {
		t.Errorf("lookup failed: %v", err)
	}

	err = conf.writeAndUpdate([]string{"nameserver 127.0.0.1", "options trust-ad"})
	if err != nil {
		t.Fatal(err)
	}

	if _, err := r.LookupIPAddr(context.Background(), "trustad.go.dev"); err != nil {
		t.Errorf("lookup failed: %v", err)
	}
}

func TestDNSConfigNoReload(t *testing.T) {
	r := &Resolver{PreferGo: true, Dial: func(ctx context.Context, network, address string) (Conn, error) {
		if address != "192.0.2.1:53" {
			return nil, errors.New("configuration unexpectedly changed")
		}
		return fakeDNSServerSuccessful.DialContext(ctx, network, address)
	}}

	conf, err := newResolvConfTest()
	if err != nil {
		t.Fatal(err)
	}
	defer conf.teardown()

	err = conf.writeAndUpdateWithLastCheckedTime([]string{"nameserver 192.0.2.1", "options no-reload"}, time.Now().Add(-time.Hour))
	if err != nil {
		t.Fatal(err)
	}

	if _, err = r.LookupHost(context.Background(), "go.dev"); err != nil {
		t.Fatal(err)
	}

	err = conf.write([]string{"nameserver 192.0.2.200"})
	if err != nil {
		t.Fatal(err)
	}

	if _, err = r.LookupHost(context.Background(), "go.dev"); err != nil {
		t.Fatal(err)
	}
}<|MERGE_RESOLUTION|>--- conflicted
+++ resolved
@@ -254,10 +254,6 @@
 		return err
 	}
 	f.Close()
-<<<<<<< HEAD
-	if !systemResolv.ChangeFile(conf.path, time.Now().Add(-time.Hour)) {
-		return fmt.Errorf("failed to change hosts file to: %v", conf.path)
-=======
 	return nil
 }
 
@@ -268,9 +264,11 @@
 func (conf *resolvConfTest) writeAndUpdateWithLastCheckedTime(lines []string, lastChecked time.Time) error {
 	if err := conf.write(lines); err != nil {
 		return err
->>>>>>> aa6240a4
-	}
-	return conf.forceUpdate(conf.path, lastChecked)
+	}
+	if !systemResolv.ChangeFile(conf.path, lastChecked) {
+		return fmt.Errorf("failed to change hosts file to: %v", conf.path)
+	}
+	return nil
 }
 
 func (conf *resolvConfTest) teardown() error {
