// Copyright 2015 The Go Authors. All rights reserved.
// Use of this source code is governed by a BSD-style
// license that can be found in the LICENSE file.

//go:build !js

package net

import (
	"internal/bytealg"
	"internal/godebug"
	"os"
	"runtime"
	"sync"
	"syscall"
)

// conf represents a system's network configuration.
type conf struct {
	// forceCgoLookupHost forces CGO to always be used, if available.
	forceCgoLookupHost bool

	netGo  bool // go DNS resolution forced
	netCgo bool // non-go DNS resolution forced (cgo, or win32)

	// machine has an /etc/mdns.allow file
	hasMDNSAllow bool

	goos          string // the runtime.GOOS, to ease testing
	dnsDebugLevel int
}

var (
	confOnce sync.Once // guards init of confVal via initConfVal
	confVal  = &conf{goos: runtime.GOOS}
)

// systemConf returns the machine's network configuration.
func systemConf() *conf {
	confOnce.Do(initConfVal)
	return confVal
}

func initConfVal() {
	dnsMode, debugLevel := goDebugNetDNS()
	confVal.dnsDebugLevel = debugLevel
	confVal.netGo = netGo || dnsMode == "go"
	confVal.netCgo = netCgo || dnsMode == "cgo"
	if !confVal.netGo && !confVal.netCgo && (runtime.GOOS == "windows" || runtime.GOOS == "plan9") {
		// Neither of these platforms actually use cgo.
		//
		// The meaning of "cgo" mode in the net package is
		// really "the native OS way", which for libc meant
		// cgo on the original platforms that motivated
		// PreferGo support before Windows and Plan9 got support,
		// at which time the GODEBUG=netdns=go and GODEBUG=netdns=cgo
		// names were already kinda locked in.
		confVal.netCgo = true
	}

	if confVal.dnsDebugLevel > 0 {
		defer func() {
			if confVal.dnsDebugLevel > 1 {
				println("go package net: confVal.netCgo =", confVal.netCgo, " netGo =", confVal.netGo)
			}
			switch {
			case confVal.netGo:
				if netGo {
					println("go package net: built with netgo build tag; using Go's DNS resolver")
				} else {
					println("go package net: GODEBUG setting forcing use of Go's resolver")
				}
			case confVal.forceCgoLookupHost:
				println("go package net: using cgo DNS resolver")
			default:
				println("go package net: dynamic selection of DNS resolver")
			}
		}()
	}

	// Darwin pops up annoying dialog boxes if programs try to do
	// their own DNS requests. So always use cgo instead, which
	// avoids that.
	if runtime.GOOS == "darwin" || runtime.GOOS == "ios" {
		confVal.forceCgoLookupHost = true
		return
	}

	if runtime.GOOS == "windows" || runtime.GOOS == "plan9" {
		return
	}

	// If any environment-specified resolver options are specified,
	// force cgo. Note that LOCALDOMAIN can change behavior merely
	// by being specified with the empty string.
	_, localDomainDefined := syscall.Getenv("LOCALDOMAIN")
	if os.Getenv("RES_OPTIONS") != "" ||
		os.Getenv("HOSTALIASES") != "" ||
		confVal.netCgo ||
		localDomainDefined {
		confVal.forceCgoLookupHost = true
		return
	}

	// OpenBSD apparently lets you override the location of resolv.conf
	// with ASR_CONFIG. If we notice that, defer to libc.
	if runtime.GOOS == "openbsd" && os.Getenv("ASR_CONFIG") != "" {
		confVal.forceCgoLookupHost = true
		return
	}

	if _, err := os.Stat("/etc/mdns.allow"); err == nil {
		confVal.hasMDNSAllow = true
	}
}

// canUseCgo reports whether calling cgo functions is allowed
// for non-hostname lookups.
func (c *conf) canUseCgo() bool {
	ret, _ := c.hostLookupOrder(nil, "")
	return ret == hostLookupCgo
}

// hostLookupOrder determines which strategy to use to resolve hostname.
// The provided Resolver is optional. nil means to not consider its options.
// It also returns dnsConfig when it was used to determine the lookup order.
func (c *conf) hostLookupOrder(r *Resolver, hostname string) (ret hostLookupOrder, dnsConfig *dnsConfig) {
	if c.dnsDebugLevel > 1 {
		defer func() {
			print("go package net: hostLookupOrder(", hostname, ") = ", ret.String(), "\n")
		}()
	}
	fallbackOrder := hostLookupCgo
	if c.netGo || r.preferGo() {
		switch c.goos {
		case "windows":
			// TODO(bradfitz): implement files-based
			// lookup on Windows too? I guess /etc/hosts
			// kinda exists on Windows. But for now, only
			// do DNS.
			fallbackOrder = hostLookupDNS
		default:
			fallbackOrder = hostLookupFilesDNS
		}
	}
	if c.forceCgoLookupHost || c.goos == "android" || c.goos == "windows" || c.goos == "plan9" {
		return fallbackOrder, nil
	}
	if bytealg.IndexByteString(hostname, '\\') != -1 || bytealg.IndexByteString(hostname, '%') != -1 {
		// Don't deal with special form hostnames with backslashes
		// or '%'.
		return fallbackOrder, nil
	}

	conf := getSystemDNSConfig()
	if (conf.err != nil && !os.IsNotExist(conf.err) &&
		!os.IsPermission(conf.err)) || (conf.err == nil && conf.unknownOpt) {
		// If we can't read the resolv.conf file or it has unsupported
		// by net package options assume it had something important in it
		// and defer to cgo.  libc's resolver might then fail too, but at least
		// it wasn't our fault.
		return fallbackOrder, conf
	}

	// OpenBSD is unique and doesn't use nsswitch.conf.
	// It also doesn't support mDNS.
	if c.goos == "openbsd" {
		// OpenBSD's resolv.conf manpage says that a non-existent
		// resolv.conf means "lookup" defaults to only "files",
		// without DNS lookups.
		if os.IsNotExist(conf.err) {
			return hostLookupFiles, conf
		}

		lookup := conf.lookup
		if len(lookup) == 0 {
			// https://www.openbsd.org/cgi-bin/man.cgi/OpenBSD-current/man5/resolv.conf.5
			// "If the lookup keyword is not used in the
			// system's resolv.conf file then the assumed
			// order is 'bind file'"
			return hostLookupDNSFiles, conf
		}
		if len(lookup) < 1 || len(lookup) > 2 {
			return fallbackOrder, conf
		}
		switch lookup[0] {
		case "bind":
			if len(lookup) == 2 {
				if lookup[1] == "file" {
					return hostLookupDNSFiles, conf
				}
				return fallbackOrder, conf
			}
			return hostLookupDNS, conf
		case "file":
			if len(lookup) == 2 {
				if lookup[1] == "bind" {
					return hostLookupFilesDNS, conf
				}
				return fallbackOrder, conf
			}
			return hostLookupFiles, conf
		default:
			return fallbackOrder, conf
		}
	}

	// Canonicalize the hostname by removing any trailing dot.
	if stringsHasSuffix(hostname, ".") {
		hostname = hostname[:len(hostname)-1]
	}
	if stringsHasSuffixFold(hostname, ".local") {
		// Per RFC 6762, the ".local" TLD is special. And
		// because Go's native resolver doesn't do mDNS or
		// similar local resolution mechanisms, assume that
		// libc might (via Avahi, etc) and use cgo.
		return fallbackOrder, conf
	}

	nss := getSystemNSS()
	srcs := nss.sources["hosts"]
	// If /etc/nsswitch.conf doesn't exist or doesn't specify any
	// sources for "hosts", assume Go's DNS will work fine.
	if os.IsNotExist(nss.err) || (nss.err == nil && len(srcs) == 0) {
		if c.goos == "solaris" {
			// illumos defaults to "nis [NOTFOUND=return] files"
			return fallbackOrder, conf
		}

		return hostLookupFilesDNS, conf
	}
	if nss.err != nil {
		// We failed to parse or open nsswitch.conf, so
		// conservatively assume we should use cgo if it's
		// available.
		return fallbackOrder, conf
	}

	var mdnsSource, filesSource, dnsSource bool
	var first string
	for _, src := range srcs {
		if src.source == "myhostname" {
<<<<<<< HEAD
			if isLocalhost(hostname) || isGateway(hostname) {
				return fallbackOrder, conf
=======
			if isLocalhost(hostname) || isGateway(hostname) || isOutbound(hostname) {
				return fallbackOrder
>>>>>>> 74b6a220
			}
			hn, err := getHostname()
			if err != nil || stringsEqualFold(hostname, hn) {
				return fallbackOrder, conf
			}
			continue
		}
		if src.source == "files" || src.source == "dns" {
			if !src.standardCriteria() {
				return fallbackOrder, conf // non-standard; let libc deal with it.
			}
			if src.source == "files" {
				filesSource = true
			} else if src.source == "dns" {
				dnsSource = true
			}
			if first == "" {
				first = src.source
			}
			continue
		}
		if stringsHasPrefix(src.source, "mdns") {
			// e.g. "mdns4", "mdns4_minimal"
			// We already returned true before if it was *.local.
			// libc wouldn't have found a hit on this anyway.
			mdnsSource = true
			continue
		}
		// Some source we don't know how to deal with.
		return fallbackOrder, conf
	}

	// We don't parse mdns.allow files. They're rare. If one
	// exists, it might list other TLDs (besides .local) or even
	// '*', so just let libc deal with it.
	if mdnsSource && c.hasMDNSAllow {
		return fallbackOrder, conf
	}

	// Cases where Go can handle it without cgo and C thread
	// overhead.
	switch {
	case filesSource && dnsSource:
		if first == "files" {
			return hostLookupFilesDNS, conf
		} else {
			return hostLookupDNSFiles, conf
		}
	case filesSource:
		return hostLookupFiles, conf
	case dnsSource:
		return hostLookupDNS, conf
	}

	// Something weird. Let libc deal with it.
	return fallbackOrder, conf
}

var netdns = godebug.New("netdns")

// goDebugNetDNS parses the value of the GODEBUG "netdns" value.
// The netdns value can be of the form:
//
//	1       // debug level 1
//	2       // debug level 2
//	cgo     // use cgo for DNS lookups
//	go      // use go for DNS lookups
//	cgo+1   // use cgo for DNS lookups + debug level 1
//	1+cgo   // same
//	cgo+2   // same, but debug level 2
//
// etc.
func goDebugNetDNS() (dnsMode string, debugLevel int) {
	goDebug := netdns.Value()
	parsePart := func(s string) {
		if s == "" {
			return
		}
		if '0' <= s[0] && s[0] <= '9' {
			debugLevel, _, _ = dtoi(s)
		} else {
			dnsMode = s
		}
	}
	if i := bytealg.IndexByteString(goDebug, '+'); i != -1 {
		parsePart(goDebug[:i])
		parsePart(goDebug[i+1:])
		return
	}
	parsePart(goDebug)
	return
}

// isLocalhost reports whether h should be considered a "localhost"
// name for the myhostname NSS module.
func isLocalhost(h string) bool {
	return stringsEqualFold(h, "localhost") || stringsEqualFold(h, "localhost.localdomain") || stringsHasSuffixFold(h, ".localhost") || stringsHasSuffixFold(h, ".localhost.localdomain")
}

// isGateway reports whether h should be considered a "gateway"
// name for the myhostname NSS module.
func isGateway(h string) bool {
	return stringsEqualFold(h, "_gateway")
}

// isOutbound reports whether h should be considered a "outbound"
// name for the myhostname NSS module.
func isOutbound(h string) bool {
	return stringsEqualFold(h, "_outbound")
}<|MERGE_RESOLUTION|>--- conflicted
+++ resolved
@@ -240,13 +240,8 @@
 	var first string
 	for _, src := range srcs {
 		if src.source == "myhostname" {
-<<<<<<< HEAD
-			if isLocalhost(hostname) || isGateway(hostname) {
+			if isLocalhost(hostname) || isGateway(hostname) || isOutbound(hostname) {
 				return fallbackOrder, conf
-=======
-			if isLocalhost(hostname) || isGateway(hostname) || isOutbound(hostname) {
-				return fallbackOrder
->>>>>>> 74b6a220
 			}
 			hn, err := getHostname()
 			if err != nil || stringsEqualFold(hostname, hn) {
