--- conflicted
+++ resolved
@@ -43,15 +43,9 @@
 			name: "force",
 			c: &conf{
 				forceCgoLookupHost: true,
-<<<<<<< HEAD
-				nss:                nssStr("foo: bar"),
-			},
-			resolv: defaultResolvConf,
-=======
-				resolv:             defaultResolvConf,
-			},
-			nss: nssStr("foo: bar"),
->>>>>>> 79950a41
+			},
+			resolv: defaultResolvConf,
+			nss:    nssStr("foo: bar"),
 			hostTests: []nssHostTest{
 				{"foo.local", "myhostname", hostLookupCgo},
 				{"google.com", "myhostname", hostLookupCgo},
@@ -60,17 +54,10 @@
 		{
 			name: "netgo_dns_before_files",
 			c: &conf{
-<<<<<<< HEAD
 				netGo: true,
-				nss:   nssStr("hosts: dns files"),
-			},
-			resolv: defaultResolvConf,
-=======
-				netGo:  true,
-				resolv: defaultResolvConf,
-			},
-			nss: nssStr("hosts: dns files"),
->>>>>>> 79950a41
+			},
+			resolv: defaultResolvConf,
+			nss:    nssStr("hosts: dns files"),
 			hostTests: []nssHostTest{
 				{"x.com", "myhostname", hostLookupDNSFiles},
 			},
@@ -78,33 +65,19 @@
 		{
 			name: "netgo_fallback_on_cgo",
 			c: &conf{
-<<<<<<< HEAD
 				netGo: true,
-				nss:   nssStr("hosts: dns files something_custom"),
-			},
-			resolv: defaultResolvConf,
-=======
-				netGo:  true,
-				resolv: defaultResolvConf,
-			},
-			nss: nssStr("hosts: dns files something_custom"),
->>>>>>> 79950a41
-			hostTests: []nssHostTest{
-				{"x.com", "myhostname", hostLookupFilesDNS},
-			},
-		},
-		{
-			name: "ubuntu_trusty_avahi",
-			c: &conf{
-<<<<<<< HEAD
-				nss: nssStr("hosts: files mdns4_minimal [NOTFOUND=return] dns mdns4"),
-			},
-			resolv: defaultResolvConf,
-=======
-				resolv: defaultResolvConf,
-			},
-			nss: nssStr("hosts: files mdns4_minimal [NOTFOUND=return] dns mdns4"),
->>>>>>> 79950a41
+			},
+			resolv: defaultResolvConf,
+			nss:    nssStr("hosts: dns files something_custom"),
+			hostTests: []nssHostTest{
+				{"x.com", "myhostname", hostLookupFilesDNS},
+			},
+		},
+		{
+			name:   "ubuntu_trusty_avahi",
+			c:      &conf{},
+			resolv: defaultResolvConf,
+			nss:    nssStr("hosts: files mdns4_minimal [NOTFOUND=return] dns mdns4"),
 			hostTests: []nssHostTest{
 				{"foo.local", "myhostname", hostLookupCgo},
 				{"foo.local.", "myhostname", hostLookupCgo},
@@ -116,17 +89,10 @@
 		{
 			name: "freebsdlinux_no_resolv_conf",
 			c: &conf{
-<<<<<<< HEAD
 				goos: "freebsd",
-				nss:  nssStr("foo: bar"),
-			},
-			resolv:    defaultResolvConf,
-=======
-				goos:   "freebsd",
-				resolv: defaultResolvConf,
-			},
+			},
+			resolv:    defaultResolvConf,
 			nss:       nssStr("foo: bar"),
->>>>>>> 79950a41
 			hostTests: []nssHostTest{{"google.com", "myhostname", hostLookupFilesDNS}},
 		},
 		// On OpenBSD, no resolv.conf means no DNS.
@@ -141,17 +107,10 @@
 		{
 			name: "solaris_no_nsswitch",
 			c: &conf{
-<<<<<<< HEAD
 				goos: "solaris",
-				nss:  &nssConf{err: fs.ErrNotExist},
-			},
-			resolv:    defaultResolvConf,
-=======
-				goos:   "solaris",
-				resolv: defaultResolvConf,
-			},
+			},
+			resolv:    defaultResolvConf,
 			nss:       &nssConf{err: fs.ErrNotExist},
->>>>>>> 79950a41
 			hostTests: []nssHostTest{{"google.com", "myhostname", hostLookupCgo}},
 		},
 		{
@@ -216,64 +175,36 @@
 		{
 			name: "linux_no_nsswitch.conf",
 			c: &conf{
-<<<<<<< HEAD
 				goos: "linux",
-				nss:  &nssConf{err: fs.ErrNotExist},
-			},
-			resolv:    defaultResolvConf,
-=======
-				goos:   "linux",
-				resolv: defaultResolvConf,
-			},
+			},
+			resolv:    defaultResolvConf,
 			nss:       &nssConf{err: fs.ErrNotExist},
->>>>>>> 79950a41
 			hostTests: []nssHostTest{{"google.com", "myhostname", hostLookupFilesDNS}},
 		},
 		{
 			name: "linux_empty_nsswitch.conf",
 			c: &conf{
-<<<<<<< HEAD
 				goos: "linux",
-				nss:  nssStr(""),
-			},
-			resolv:    defaultResolvConf,
-=======
-				goos:   "linux",
-				resolv: defaultResolvConf,
-			},
+			},
+			resolv:    defaultResolvConf,
 			nss:       nssStr(""),
->>>>>>> 79950a41
 			hostTests: []nssHostTest{{"google.com", "myhostname", hostLookupFilesDNS}},
 		},
 		{
-			name: "files_mdns_dns",
-			c: &conf{
-<<<<<<< HEAD
-				nss: nssStr("hosts: files mdns dns"),
-			},
-			resolv: defaultResolvConf,
-=======
-				resolv: defaultResolvConf,
-			},
-			nss: nssStr("hosts: files mdns dns"),
->>>>>>> 79950a41
+			name:   "files_mdns_dns",
+			c:      &conf{},
+			resolv: defaultResolvConf,
+			nss:    nssStr("hosts: files mdns dns"),
 			hostTests: []nssHostTest{
 				{"x.com", "myhostname", hostLookupFilesDNS},
 				{"x.local", "myhostname", hostLookupCgo},
 			},
 		},
 		{
-			name: "dns_special_hostnames",
-			c: &conf{
-<<<<<<< HEAD
-				nss: nssStr("hosts: dns"),
-			},
-			resolv: defaultResolvConf,
-=======
-				resolv: defaultResolvConf,
-			},
-			nss: nssStr("hosts: dns"),
->>>>>>> 79950a41
+			name:   "dns_special_hostnames",
+			c:      &conf{},
+			resolv: defaultResolvConf,
+			nss:    nssStr("hosts: dns"),
 			hostTests: []nssHostTest{
 				{"x.com", "myhostname", hostLookupDNS},
 				{"x\\.com", "myhostname", hostLookupCgo},     // punt on weird glibc escape
@@ -283,34 +214,20 @@
 		{
 			name: "mdns_allow",
 			c: &conf{
-<<<<<<< HEAD
-				nss:          nssStr("hosts: files mdns dns"),
 				hasMDNSAllow: true,
 			},
 			resolv: defaultResolvConf,
-=======
-				resolv:       defaultResolvConf,
-				hasMDNSAllow: true,
-			},
-			nss: nssStr("hosts: files mdns dns"),
->>>>>>> 79950a41
+			nss:    nssStr("hosts: files mdns dns"),
 			hostTests: []nssHostTest{
 				{"x.com", "myhostname", hostLookupCgo},
 				{"x.local", "myhostname", hostLookupCgo},
 			},
 		},
 		{
-			name: "files_dns",
-			c: &conf{
-<<<<<<< HEAD
-				nss: nssStr("hosts: files dns"),
-			},
-			resolv: defaultResolvConf,
-=======
-				resolv: defaultResolvConf,
-			},
-			nss: nssStr("hosts: files dns"),
->>>>>>> 79950a41
+			name:   "files_dns",
+			c:      &conf{},
+			resolv: defaultResolvConf,
+			nss:    nssStr("hosts: files dns"),
 			hostTests: []nssHostTest{
 				{"x.com", "myhostname", hostLookupFilesDNS},
 				{"x", "myhostname", hostLookupFilesDNS},
@@ -318,17 +235,10 @@
 			},
 		},
 		{
-			name: "dns_files",
-			c: &conf{
-<<<<<<< HEAD
-				nss: nssStr("hosts: dns files"),
-			},
-			resolv: defaultResolvConf,
-=======
-				resolv: defaultResolvConf,
-			},
-			nss: nssStr("hosts: dns files"),
->>>>>>> 79950a41
+			name:   "dns_files",
+			c:      &conf{},
+			resolv: defaultResolvConf,
+			nss:    nssStr("hosts: dns files"),
 			hostTests: []nssHostTest{
 				{"x.com", "myhostname", hostLookupDNSFiles},
 				{"x", "myhostname", hostLookupDNSFiles},
@@ -336,33 +246,19 @@
 			},
 		},
 		{
-			name: "something_custom",
-			c: &conf{
-<<<<<<< HEAD
-				nss: nssStr("hosts: dns files something_custom"),
-			},
-			resolv: defaultResolvConf,
-=======
-				resolv: defaultResolvConf,
-			},
-			nss: nssStr("hosts: dns files something_custom"),
->>>>>>> 79950a41
+			name:   "something_custom",
+			c:      &conf{},
+			resolv: defaultResolvConf,
+			nss:    nssStr("hosts: dns files something_custom"),
 			hostTests: []nssHostTest{
 				{"x.com", "myhostname", hostLookupCgo},
 			},
 		},
 		{
-			name: "myhostname",
-			c: &conf{
-<<<<<<< HEAD
-				nss: nssStr("hosts: files dns myhostname"),
-			},
-			resolv: defaultResolvConf,
-=======
-				resolv: defaultResolvConf,
-			},
-			nss: nssStr("hosts: files dns myhostname"),
->>>>>>> 79950a41
+			name:   "myhostname",
+			c:      &conf{},
+			resolv: defaultResolvConf,
+			nss:    nssStr("hosts: files dns myhostname"),
 			hostTests: []nssHostTest{
 				{"x.com", "myhostname", hostLookupFilesDNS},
 				{"myhostname", "myhostname", hostLookupCgo},
@@ -384,17 +280,10 @@
 			},
 		},
 		{
-			name: "ubuntu14.04.02",
-			c: &conf{
-<<<<<<< HEAD
-				nss: nssStr("hosts: files myhostname mdns4_minimal [NOTFOUND=return] dns mdns4"),
-			},
-			resolv: defaultResolvConf,
-=======
-				resolv: defaultResolvConf,
-			},
-			nss: nssStr("hosts: files myhostname mdns4_minimal [NOTFOUND=return] dns mdns4"),
->>>>>>> 79950a41
+			name:   "ubuntu14.04.02",
+			c:      &conf{},
+			resolv: defaultResolvConf,
+			nss:    nssStr("hosts: files myhostname mdns4_minimal [NOTFOUND=return] dns mdns4"),
 			hostTests: []nssHostTest{
 				{"x.com", "myhostname", hostLookupFilesDNS},
 				{"somehostname", "myhostname", hostLookupFilesDNS},
@@ -406,51 +295,30 @@
 		// non-standard but redundant notfound=return for the
 		// files.
 		{
-			name: "debian_squeeze",
-			c: &conf{
-<<<<<<< HEAD
-				nss: nssStr("hosts: dns [success=return notfound=continue unavail=continue tryagain=continue] files [notfound=return]"),
-			},
-			resolv: defaultResolvConf,
-=======
-				resolv: defaultResolvConf,
-			},
-			nss: nssStr("hosts: dns [success=return notfound=continue unavail=continue tryagain=continue] files [notfound=return]"),
->>>>>>> 79950a41
+			name:   "debian_squeeze",
+			c:      &conf{},
+			resolv: defaultResolvConf,
+			nss:    nssStr("hosts: dns [success=return notfound=continue unavail=continue tryagain=continue] files [notfound=return]"),
 			hostTests: []nssHostTest{
 				{"x.com", "myhostname", hostLookupDNSFiles},
 				{"somehostname", "myhostname", hostLookupDNSFiles},
 			},
 		},
 		{
-			name: "resolv.conf-unknown",
-			c: &conf{
-<<<<<<< HEAD
-				nss: nssStr("foo: bar"),
-			},
+			name:      "resolv.conf-unknown",
+			c:         &conf{},
 			resolv:    &dnsConfig{servers: defaultNS, ndots: 1, timeout: 5, attempts: 2, unknownOpt: true},
-=======
-				resolv: &dnsConfig{servers: defaultNS, ndots: 1, timeout: 5, attempts: 2, unknownOpt: true},
-			},
 			nss:       nssStr("foo: bar"),
->>>>>>> 79950a41
 			hostTests: []nssHostTest{{"google.com", "myhostname", hostLookupCgo}},
 		},
 		// Android should always use cgo.
 		{
 			name: "android",
 			c: &conf{
-<<<<<<< HEAD
 				goos: "android",
-				nss:  nssStr(""),
-			},
-			resolv: defaultResolvConf,
-=======
-				goos:   "android",
-				resolv: defaultResolvConf,
-			},
-			nss: nssStr(""),
->>>>>>> 79950a41
+			},
+			resolv: defaultResolvConf,
+			nss:    nssStr(""),
 			hostTests: []nssHostTest{
 				{"x.com", "myhostname", hostLookupCgo},
 			},
@@ -462,17 +330,10 @@
 			c: &conf{
 				goos:               "darwin",
 				forceCgoLookupHost: true, // always true for darwin
-<<<<<<< HEAD
-				nss:                nssStr(""),
 				netCgo:             true,
 			},
 			resolv: defaultResolvConf,
-=======
-				resolv:             defaultResolvConf,
-				netCgo:             true,
-			},
-			nss: nssStr(""),
->>>>>>> 79950a41
+			nss:    nssStr(""),
 			hostTests: []nssHostTest{
 				{"localhost", "myhostname", hostLookupFilesDNS},
 			},
@@ -481,7 +342,7 @@
 
 	origGetHostname := getHostname
 	defer func() { getHostname = origGetHostname }()
-<<<<<<< HEAD
+	defer setSystemNSS(getSystemNSS(), 0)
 	conf, err := newResolvConfTest()
 	if err != nil {
 		t.Fatal(err)
@@ -494,18 +355,9 @@
 		}
 		for _, ht := range tt.hostTests {
 			getHostname = func() (string, error) { return ht.localhost, nil }
+			setSystemNSS(tt.nss, time.Hour)
+
 			gotOrder, _ := tt.c.hostLookupOrder(tt.resolver, ht.host)
-=======
-	defer setSystemNSS(getSystemNSS(), 0)
-
-	for _, tt := range tests {
-
-		for _, ht := range tt.hostTests {
-			getHostname = func() (string, error) { return ht.localhost, nil }
-			setSystemNSS(tt.nss, time.Hour)
-
-			gotOrder := tt.c.hostLookupOrder(tt.resolver, ht.host)
->>>>>>> 79950a41
 			if gotOrder != ht.want {
 				t.Errorf("%s: hostLookupOrder(%q) = %v; want %v", tt.name, ht.host, gotOrder, ht.want)
 			}
